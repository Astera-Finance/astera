--- conflicted
+++ resolved
@@ -3,12 +3,8 @@
         "aTokenNamePrefix": "Cod3x Lend ",
         "aTokenSymbolPrefix": "cl",
         "debtTokenNamePrefix": "Cod3x Lend variable debt bearing ",
-<<<<<<< HEAD
-        "debtTokenSymbolPrefix": "variableDebt",
+        "debtTokenSymbolPrefix": "clDebt",
         "treasury": "0x3151CfCA393FE5Eec690feD2a2446DA5a073d01B"
-=======
-        "debtTokenSymbolPrefix": "clDebt"
->>>>>>> 67083616
     },
     "poolAddressesProviderConfig": {
         "marketId": "UV TestNet Market",

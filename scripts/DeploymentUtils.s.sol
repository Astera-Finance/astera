--- conflicted
+++ resolved
@@ -608,11 +608,7 @@
         require(treasury.length == rewarder.length, "Lengths settings must be the same");
 
         if (cod3xTreasury.configure == true) {
-            IMiniPool tmpMiniPool =
-                IMiniPool(contracts.miniPoolAddressesProvider.getMiniPool(_miniPoolId));
-            contracts.miniPoolConfigurator.setCod3xTreasuryToMiniPool(
-                cod3xTreasury.newAddress, tmpMiniPool
-            );
+            contracts.miniPoolConfigurator.setCod3xTreasury(cod3xTreasury.newAddress);
         }
 
         for (uint8 idx = 0; idx < treasury.length; idx++) {
@@ -631,17 +627,6 @@
                     treasury[idx].tokenAddress, treasury[idx].reserveType, treasury[idx].newAddress
                 );
             }
-<<<<<<< HEAD
-
-=======
-            if (cod3xTreasury[idx].configure == true) {
-                IMiniPool tmpMiniPool =
-                    IMiniPool(contracts.miniPoolAddressesProvider.getMiniPool(_miniPoolId));
-                contracts.miniPoolConfigurator.setCod3xTreasury(
-                    cod3xTreasury[idx].newAddress
-                );
-            }
->>>>>>> 1dae1d37
             if (vault[idx].configure == true) {
                 DataTypes.ReserveData memory data = contracts.lendingPool.getReserveData(
                     vault[idx].tokenAddress, vault[idx].reserveType
@@ -723,7 +708,7 @@
                     reserveData.aTokenAddress != address(0),
                     "aTokenAddress not available in lendingPool"
                 );
-                if (address(AToken(reserveData.aTokenAddress).vault()) == address(0)) {
+                if (address(AToken(reserveData.aTokenAddress)._vault()) == address(0)) {
                     contracts.lendingPoolConfigurator.setVault(
                         reserveData.aTokenAddress, rehypothecationSetting.vault
                     );

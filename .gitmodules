--- conflicted
+++ resolved
@@ -2,19 +2,8 @@
     path = lib/forge-std
     url = https://github.com/foundry-rs/forge-std
 [submodule "lib/openzeppelin-contracts"]
-<<<<<<< HEAD
-	path = lib/openzeppelin-contracts
-	url = https://github.com/OpenZeppelin/openzeppelin-contracts
-[submodule "lib/openzeppelin-contracts-upgradeable"]
-    path = lib/openzeppelin-contracts-upgradeable
-    url = https://github.com/OpenZeppelin/openzeppelin-contracts-upgradeable
-[submodule "lib/openzeppelin-foundry-upgrades"]
-    path = lib/openzeppelin-foundry-upgrades
-    url = https://github.com/OpenZeppelin/openzeppelin-foundry-upgrades
-=======
     path = lib/openzeppelin-contracts
     url = https://github.com/OpenZeppelin/openzeppelin-contracts
->>>>>>> c06e4c17
 [submodule "lib/solady"]
     path = lib/solady
     url = https://github.com/vectorized/solady
--- conflicted
+++ resolved
@@ -417,13 +417,7 @@
             borrowParams.aToken.approve(miniPool, amountToLiquidate);
             IMiniPool(miniPool).liquidationCall(
                 address(collateralParams.token),
-<<<<<<< HEAD
-                true,
                 address(borrowParams.aToken),
-                true,
-=======
-                address(borrowParams.token),
->>>>>>> 689a3ad0
                 user,
                 amountToLiquidate,
                 false

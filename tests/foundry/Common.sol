--- conflicted
+++ resolved
@@ -16,14 +16,10 @@
 import "contracts/protocol/configuration/LendingPoolAddressesProvider.sol";
 import "contracts/protocol/configuration/LendingPoolAddressesProviderRegistry.sol";
 import
-<<<<<<< HEAD
-    "contracts/protocol/lendingpool/InterestRateStrategies/DefaultReserveInterestRateStrategy.sol";
-=======
     "contracts/protocol/lendingpool/interestRateStrategies/DefaultReserveInterestRateStrategy.sol";
 import "contracts/protocol/lendingpool/interestRateStrategies/PiReserveInterestRateStrategy.sol";
 import
     "contracts/protocol/lendingpool/interestRateStrategies/MiniPoolPiReserveInterestRateStrategy.sol";
->>>>>>> a8b4b4fd
 import "contracts/protocol/lendingpool/LendingPool.sol";
 import "contracts/protocol/lendingpool/LendingPoolCollateralManager.sol";
 import "contracts/protocol/lendingpool/LendingPoolConfigurator.sol";
@@ -664,26 +660,7 @@
     ) public returns (address) {
         IMiniPoolConfigurator.InitReserveInput[] memory initInputParams =
             new IMiniPoolConfigurator.InitReserveInput[](tokensToConfigure.length);
-<<<<<<< HEAD
-        
-        uint256[] memory ssStrat = new uint256[](4);
-        ssStrat[0] = uint256(0.75e27);
-        ssStrat[1] = uint256(0e27);
-        ssStrat[2] = uint256(0.01e27);
-        ssStrat[3] = uint256(0.1e27);
-
-        MiniPoolDefaultReserveInterestRateStrategy IRS = new MiniPoolDefaultReserveInterestRateStrategy(
-            IMiniPoolAddressesProvider(address(miniPoolContracts.miniPoolAddressesProvider)),
-            ssStrat[0],
-            ssStrat[1],
-            ssStrat[2],
-            ssStrat[3]
-        );
-
-        miniPoolContracts.miniPoolAddressesProvider.deployMiniPool();
-=======
         // address aTokensErc6909Addr;
->>>>>>> a8b4b4fd
         console.log("Getting Mini pool: ");
         address miniPool = miniPoolContracts.miniPoolAddressesProvider.getMiniPool(cntr);
         cntr++;

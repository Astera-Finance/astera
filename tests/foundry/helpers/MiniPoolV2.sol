--- conflicted
+++ resolved
@@ -240,12 +240,7 @@
             vars.LendingPool = _addressesProvider.getLendingPool();
             ILendingPool(vars.LendingPool).miniPoolBorrow(
                 underlying,
-<<<<<<< HEAD
                 ATokenNonRebasing(asset).convertToAssets(amount - vars.availableLiquidity), // amount + availableLiquidity converted to asset
-=======
-                true,
-                ATokenNonRebasing(asset).convertToAssets(amount - vars.availableLiquidity), // amount - availableLiquidity converted to asset
->>>>>>> 9b4345c3
                 ATokenNonRebasing(asset).ATOKEN_ADDRESS()
             );
 

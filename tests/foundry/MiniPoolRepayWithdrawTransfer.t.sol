// SPDX-License-Identifier: BUSL-1.1
pragma solidity ^0.8.0;

import "./MiniPoolDepositBorrow.t.sol";
import "contracts/protocol/libraries/helpers/Errors.sol";
import {WadRayMath} from "contracts/protocol/libraries/math/WadRayMath.sol";
import {PercentageMath} from "contracts/protocol/libraries/math/PercentageMath.sol";
import {ReserveConfiguration} from
    "contracts/protocol/libraries/configuration/ReserveConfiguration.sol";

import "forge-std/StdUtils.sol";

contract MiniPoolRepayWithdrawTransferTest is MiniPoolDepositBorrowTest {
    using WadRayMath for uint256;
    using PercentageMath for uint256;

    struct ReserveTokenParams {
        uint256 liquidationThreshold;
        uint256 collateralBalanceInUsd;
        uint256 borrowBalanceInUsd;
        uint256 currentHealth;
    }

    event Withdraw(
        address indexed reserve, address indexed user, address indexed to, uint256 amount
    );
    event Repay(
        address indexed reserve, address indexed user, address indexed repayer, uint256 amount
    );

    function fixture_calculateHealthFactorFromBalances(
        uint256 totalCollateralInETH,
        uint256 totalDebtInETH,
        uint256 liquidationThreshold
    ) internal pure returns (uint256) {
        if (totalDebtInETH == 0) return type(uint256).max;

        return (totalCollateralInETH.percentMul(liquidationThreshold)).wadDiv(totalDebtInETH);
    }

    function testWithdrawalsZeroDebt(uint256 amount, uint256 offset) public {
        offset = bound(offset, 0, tokens.length - 1);
        console.log("[Withdrawal]Offset: ", offset);

        TokenParams memory tokenParams = TokenParams(erc20Tokens[offset], aTokensWrapper[offset], 0);

        address user = makeAddr("user");
        IAERC6909 aErc6909Token =
            IAERC6909(miniPoolContracts.miniPoolAddressesProvider.getMiniPoolToAERC6909(miniPool));
        vm.label(address(aErc6909Token), "aErc6909Token");

        vm.assume(amount <= tokenParams.token.balanceOf(address(this)) / 2);
        vm.assume(amount > 10 ** tokenParams.token.decimals() / 100);
        fixture_MiniPoolDeposit(amount, offset, user, tokenParams);

        console.log("Balance of 6909 grain tokens: ", aErc6909Token.balanceOf(user, 1000));
        console.log("Balance of 6909 tokens: ", aErc6909Token.balanceOf(user, 1128));

        uint256 usdcAmount = amount;
        console.log(usdcAmount);
        uint256 grainUsdcAmount = amount;
        console.log(grainUsdcAmount);

        vm.startPrank(user);
        IMiniPool(miniPool).withdraw(address(tokenParams.token), usdcAmount, user);
        assertEq(tokenParams.token.balanceOf(user), usdcAmount);
        IMiniPool(miniPool).withdraw(address(tokenParams.aToken), grainUsdcAmount, user);
        assertEq(tokenParams.aToken.balanceOf(user), grainUsdcAmount);
        vm.stopPrank();
    }

    function testTransferCollateral(uint256 amount, uint256 offset) public {
        offset = bound(offset, 0, tokens.length - 1);
        uint256 tokenId = 1128 + offset;
        uint256 aTokenId = 1000 + offset;

        address user = makeAddr("user");
        address user2 = makeAddr("user2");
        TokenParams memory tokenParams = TokenParams(erc20Tokens[offset], aTokensWrapper[offset], 0);
        IAERC6909 aErc6909Token =
            IAERC6909(miniPoolContracts.miniPoolAddressesProvider.getMiniPoolToAERC6909(miniPool));
        vm.label(address(aErc6909Token), "aErc6909Token");

        vm.assume(amount <= tokenParams.token.balanceOf(address(this)) / 2);
        vm.assume(amount > 10 ** tokenParams.token.decimals() / 10);

        fixture_MiniPoolDeposit(amount, offset, user, tokenParams);
        {
            uint256 grainTotalSupplyBefore = aErc6909Token.scaledTotalSupply(aTokenId);
            uint256 graingrainTotalSupplyBefore = aErc6909Token.scaledTotalSupply(tokenId);

            uint256 userBalance = aErc6909Token.balanceOf(user, tokenId);
            uint256 user2Balance = aErc6909Token.balanceOf(user2, tokenId);
            vm.startPrank(user);
            aErc6909Token.transfer(user2, tokenId, amount);
            assertEq(userBalance, user2Balance + amount);

            userBalance = aErc6909Token.balanceOf(user, aTokenId);
            user2Balance = aErc6909Token.balanceOf(user2, aTokenId);
            aErc6909Token.transfer(user2, aTokenId, amount);
            assertEq(userBalance, user2Balance + amount);
            vm.stopPrank();

            assertEq(grainTotalSupplyBefore, aErc6909Token.scaledTotalSupply(aTokenId));
            assertEq(graingrainTotalSupplyBefore, aErc6909Token.scaledTotalSupply(tokenId));
        }

        address user3 = makeAddr("user3");
        vm.startPrank(user2);
        aErc6909Token.approve(user3, tokenId, amount);
        vm.stopPrank();
        vm.startPrank(user3);
        aErc6909Token.transferFrom(user2, user3, tokenId, amount);
        vm.stopPrank();
    }

    function testMiniPoolNormalBorrowRepay(
        uint256 amount,
        uint256 collateralOffset,
        uint256 borrowOffset
    ) public {
        /**
         * Preconditions:
         * 1. Reserves in MiniPool must be configured
         * Test Scenario:
         * 1. User adds token as collateral into the miniPool
         * 2. User borrows tokens
         * 3. User repays tokens
         * Invariants:
         * 1. Balance of debtToken for user in IERC6909 standard shall decrease
         * 2. Total supply of debtToken shall decrease
         * 3. Health of user's position shall increase
         * 4. User's borrowed assets balance shall decrease
         *
         */

        /* Fuzz vectors */
        collateralOffset = bound(collateralOffset, 0, tokens.length - 1);
        borrowOffset = bound(borrowOffset, 0, tokens.length - 1);

        TokenParams memory collateralParams = TokenParams(
            erc20Tokens[collateralOffset],
            aTokensWrapper[collateralOffset],
            oracle.getAssetPrice(address(erc20Tokens[collateralOffset]))
        );
        TokenParams memory borrowParams = TokenParams(
            erc20Tokens[borrowOffset],
            aTokensWrapper[borrowOffset],
            oracle.getAssetPrice(address(erc20Tokens[borrowOffset]))
        );
        address user = makeAddr("user");
        IAERC6909 aErc6909Token =
            IAERC6909(miniPoolContracts.miniPoolAddressesProvider.getMiniPoolToAERC6909(miniPool));

        amount = bound(
            amount,
            10 ** borrowParams.token.decimals() / 100,
            borrowParams.token.balanceOf(address(this)) / 10
        );

        /* Borrow */
        fixture_miniPoolBorrow(
            amount, collateralOffset, borrowOffset, collateralParams, borrowParams, user
        );

        /* Repay */
        vm.startPrank(user);
        Balances memory balances;
        (,,,,, uint256 healthFactorBefore) = IMiniPool(miniPool).getUserAccountData(user);
        /* AToken repayment */
        balances.totalSupply = aErc6909Token.scaledTotalSupply(2000 + borrowOffset);
        balances.debtToken = aErc6909Token.balanceOf(user, 2000 + borrowOffset);
        balances.token = borrowParams.aToken.balanceOf(user);
        borrowParams.aToken.approve(address(miniPool), amount);
        IMiniPool(miniPool).repay(address(borrowParams.aToken), amount, user);

        console.log("Balance of total supply must be lower than before borrow");
        assertEq(
            aErc6909Token.scaledTotalSupply(2000 + borrowOffset), balances.totalSupply - amount
        );
        console.log("Balance of AToken debt must be lower than before borrow");
        assertEq(aErc6909Token.balanceOf(user, 2000 + borrowOffset), balances.debtToken - amount);
        console.log("Balance of AToken must be lower than before borrow");
        assertEq(borrowParams.aToken.balanceOf(user), balances.token - amount);

        /* Token repayment */
        balances.totalSupply = aErc6909Token.scaledTotalSupply(2128 + borrowOffset);
        balances.debtToken = aErc6909Token.balanceOf(user, 2128 + borrowOffset);
        balances.token = borrowParams.token.balanceOf(user);
        borrowParams.token.approve(address(miniPool), amount);
        IMiniPool(miniPool).repay(address(borrowParams.token), amount, user);
        console.log("total supply: ", balances.totalSupply);
        console.log("debt token: ", balances.debtToken);
        console.log("token: ", balances.token);
        console.log("amount: ", amount);

        console.log("Balance of total supply must be lower than before borrow");
        assertEq(aErc6909Token.scaledTotalSupply(2128 + borrowOffset), balances.debtToken - amount);
        console.log("Balance of token debt must be lower than before borrow");
        assertEq(aErc6909Token.balanceOf(user, 2128 + borrowOffset), balances.totalSupply - amount);
        console.log("Balance of token must be lower than before borrow");
        assertEq(borrowParams.token.balanceOf(user), balances.token - amount);

        (,,,,, uint256 healthFactorAfter) = IMiniPool(miniPool).getUserAccountData(user);
        assertLt(
            healthFactorBefore, healthFactorAfter, "Health before is greater than health after"
        );
        vm.stopPrank();
    }

    function testMiniPoolBorrowRepayWithFlowFromLendingPool(
        uint256 amount,
        uint256 collateralOffset,
        uint256 borrowOffset,
        uint256 skipDuration
    ) public {
        collateralOffset = bound(collateralOffset, 0, tokens.length - 1);
        skipDuration = bound(skipDuration, 0, 300 days);
        vm.assume(borrowOffset != collateralOffset && borrowOffset < tokens.length - 1);
        console.log("Offsets: token0: %s token1: %s", collateralOffset, borrowOffset);

        TokenParams memory collateralParams = TokenParams(
            erc20Tokens[collateralOffset],
            aTokensWrapper[collateralOffset],
            oracle.getAssetPrice(address(erc20Tokens[collateralOffset]))
        );
        TokenParams memory borrowParams = TokenParams(
            erc20Tokens[borrowOffset],
            aTokensWrapper[borrowOffset],
            oracle.getAssetPrice(address(erc20Tokens[borrowOffset]))
        );
        address user = makeAddr("user");
        amount = bound(
            amount,
            10 ** borrowParams.token.decimals() / 100,
            borrowParams.token.balanceOf(address(this)) / 10
        );

        IAERC6909 aErc6909Token =
            IAERC6909(miniPoolContracts.miniPoolAddressesProvider.getMiniPoolToAERC6909(miniPool));
        vm.label(address(aErc6909Token), "aErc6909Token");
        vm.label(address(borrowParams.aToken), "token1");
        vm.label(address(collateralParams.token), "token0");

        fixture_miniPoolBorrowWithFlowFromLendingPool(
            amount, borrowOffset, collateralParams, borrowParams, user
        );

        // skip(skipDuration); TODO

        Balances memory balances;
        (,,,,, uint256 healthFactorBefore) = IMiniPool(miniPool).getUserAccountData(user);
        balances.totalSupply = aErc6909Token.scaledTotalSupply(2000 + borrowOffset);
        balances.debtToken = aErc6909Token.balanceOf(user, 2000 + borrowOffset);
        balances.token = borrowParams.aToken.balanceOf(user);
        console.log("total supply: ", balances.totalSupply);
        console.log("debt token: ", balances.debtToken);
        console.log("token: ", balances.token);
        console.log("amount: ", amount);

        console.log("Repaying...");
        vm.startPrank(user);
        borrowParams.aToken.approve(address(miniPool), amount);
        IMiniPool(miniPool).repay(address(borrowParams.aToken), amount, user);

        console.log("Balance of total supply must be lower than before borrow");
        assertEq(
            aErc6909Token.scaledTotalSupply(2000 + borrowOffset), balances.totalSupply - amount
        );
        console.log("Balance of AToken debt must be lower than before borrow");
        assertEq(aErc6909Token.balanceOf(user, 2000 + borrowOffset), balances.debtToken - amount);
        console.log("Balance of AToken must be lower than before borrow");
        assertEq(borrowParams.aToken.balanceOf(user), balances.token - amount);
        console.log("Repaid");
        (,,,,, uint256 healthFactorAfter) = IMiniPool(miniPool).getUserAccountData(user);
        assertLt(
            healthFactorBefore, healthFactorAfter, "health before is greater than health after"
        );
        vm.stopPrank();
    }

    function testCannotWithdrawWhenBorrowedMaxLtv(
        uint256 borrowAmount,
        uint256 withdrawAmount,
        uint256 collateralOffset,
        uint256 borrowOffset
    ) public {
        /**
         * Preconditions:
         * 1. Reserves in MiniPool must be configured
         * 2. Mini Pool must be properly funded
         * 3. Flow limiter must be set to proper value for miniPool
         * 4. User's ltv must be close to max allowed value
         * Test Scenario:
         * 1. User adds tokens as collateral into the miniPool
         * 2. User borrows tokens from miniPool
         * 3. User tries to withdraw
         * Invariants:
         * 1. Withdraw shall not be possible when user's position health goes below 1
         */
        /* Fuzz vectors */
        collateralOffset = bound(collateralOffset, 0, tokens.length - 1);
        borrowOffset = bound(borrowOffset, 0, tokens.length - 1);
        console.log("Offsets: token0: %s token1: %s", collateralOffset, borrowOffset);

        TokenParams memory collateralParams = TokenParams(
            erc20Tokens[collateralOffset],
            aTokensWrapper[collateralOffset],
            oracle.getAssetPrice(address(erc20Tokens[collateralOffset]))
        );
        TokenParams memory borrowParams = TokenParams(
            erc20Tokens[borrowOffset],
            aTokensWrapper[borrowOffset],
            oracle.getAssetPrice(address(erc20Tokens[borrowOffset]))
        );
        address user = makeAddr("user");
        IAERC6909 aErc6909Token =
            IAERC6909(miniPoolContracts.miniPoolAddressesProvider.getMiniPoolToAERC6909(miniPool));

        borrowAmount = bound(
            borrowAmount,
            10 ** borrowParams.token.decimals() / 100,
            borrowParams.token.balanceOf(address(this)) / 10
        );
        vm.assume(withdrawAmount < borrowAmount);

        /* Borrow */
        fixture_miniPoolBorrow(
            borrowAmount, collateralOffset, borrowOffset, collateralParams, borrowParams, user
        );

        // TODO
        // ReserveTokenParams memory reserveTokenParams;

        // {
        //     DataTypes.MiniPoolReserveData storage collateralReserve = IMiniPool(miniPool).getReserveData(address(collateralParams.token), true);

        //     (, reserveTokenParams.liquidationThreshold,,,) = collateralReserve.configuration.getParams();
        // }

        // reserveTokenParams.collateralBalanceInUsd = collateralParams.token.balanceOf(address(collateralParams.aToken)) * collateralParams.price / collateralParams.token.decimals();
        // reserveTokenParams.borrowBalanceInUsd = aErc6909Token.balanceOf(user, 2128 + borrowOffset) * borrowParams.price / borrowParams.token.decimals();

        // console.log("collateralBalanceInUsd: ", reserveTokenParams.collateralBalanceInUsd);
        // console.log("borrowBalanceInUsd: ", reserveTokenParams.borrowBalanceInUsd);

        // reserveTokenParams.currentHealth = fixture_calculateHealthFactorFromBalances(
        //     collateralParams.token.balanceOf(address(collateralParams.aToken)),
        //     aErc6909Token.balanceOf(user, 2128 + borrowOffset),
        //     reserveTokenParams.liquidationThreshold * reserveTokenParams.collateralBalanceInUsd);

        vm.startPrank(user);
        console.log("Withdraw function for token shall revert");
        uint256 balanceOfCollateral = aErc6909Token.balanceOf(user, 1128 + collateralOffset);
        // vm.expectRevert();
        vm.expectRevert(bytes(Errors.VL_TRANSFER_NOT_ALLOWED));
        IMiniPool(miniPool).withdraw(address(collateralParams.token), balanceOfCollateral, user);
        // console.log("Withdraw function for AToken shall revert");
        // vm.expectRevert(bytes(Errors.VL_TRANSFER_NOT_ALLOWED));
        // IMiniPool(miniPool).withdraw(address(collateralParams.aToken), true, aErc6909Token.balanceOf(user, 1000 + collateralOffset), user);
        vm.stopPrank();
    }

<<<<<<< HEAD
=======
    // @issue5: ailing but this is interest rate augmented functionality which will be rewroked (see test scenario point 2)
    function test_MultipleUsersBorrowRepayAndWithdrawWithFlowLimit(
        uint256 amount1,
        uint256 amount2,
        uint256 collateralOffset,
        uint256 borrowOffset,
        uint256 skipDuration
    ) public {
        /**
         * Preconditions:
         * 1. Reserves in LendingPool and MiniPool must be configured
         * 2. Lending Pool must be properly funded
         * 3. Flow limiter must be set to proper value for miniPool
         * Test Scenario:
         * 1. Users add tokens as collateral into the miniPool
         * 2. Users borrow tokens that are not available in miniPool
         * 3. Some time elapse - aTokens and debtTokens appreciate in specific rate
         * 4. Users repay all debts
         * 5. Users withdraw funds
         * Invariants:
         * 1. All users shall be able to withdraw the greater or equal amount of funds that they deposited
         * 2.
         *
         */

        /* Fuzz vectors */
        collateralOffset = bound(collateralOffset, 0, tokens.length - 1);
        borrowOffset = bound(borrowOffset, 0, tokens.length - 1);
        skipDuration = bound(skipDuration, 0, 300 days);
        console.log("Offsets: token0: %s token1: %s", collateralOffset, borrowOffset);

        TokenParams memory collateralParams = TokenParams(
            erc20Tokens[collateralOffset],
            aTokensWrapper[collateralOffset],
            oracle.getAssetPrice(address(erc20Tokens[collateralOffset]))
        );
        TokenParams memory borrowParams = TokenParams(
            erc20Tokens[borrowOffset],
            aTokensWrapper[borrowOffset],
            oracle.getAssetPrice(address(erc20Tokens[borrowOffset]))
        );
        IAERC6909 aErc6909Token =
            IAERC6909(miniPoolContracts.miniPoolAddressesProvider.getMiniPoolToAERC6909(miniPool));

        Users memory users;
        // = Users(makeAddr("user1"), makeAddr("user2"), makeAddr("user3"))
        users.user1 = makeAddr("user1");
        users.user2 = makeAddr("user2");
        users.user3 = makeAddr("distributor");

        amount1 = bound(
            amount1,
            10 ** borrowParams.token.decimals() / 100,
            borrowParams.token.balanceOf(address(this)) / 10
        );
        amount2 = bound(
            amount2,
            10 ** borrowParams.token.decimals() / 100,
            borrowParams.token.balanceOf(address(this)) / 10
        );

        /* Users borrow */
        console.log("----------------USER1---------------");
        fixture_miniPoolBorrowWithFlowFromLendingPool(
            amount1, borrowOffset, collateralParams, borrowParams, users.user1
        );
        console.log("----------------USER2---------------");
        fixture_miniPoolBorrowWithFlowFromLendingPool(
            amount2, borrowOffset, collateralParams, borrowParams, users.user2
        );
        console.log("----------------USER3---------------");
        fixture_miniPoolBorrowWithFlowFromLendingPool(
            borrowParams.token.balanceOf(address(this)) / 5,
            borrowOffset,
            collateralParams,
            borrowParams,
            users.user3
        );

        skip(skipDuration);

        {
            /* Distribute difference in debt tokens caused by borrowing interest rates */
            vm.startPrank(users.user3);

            uint256 diff = aErc6909Token.balanceOf(users.user1, 2000 + borrowOffset) - amount1;
            console.log("->Transfering %s %s to user1", diff, borrowParams.aToken.symbol());
            console.log("->Balance", borrowParams.aToken.balanceOf(users.user3));
            borrowParams.aToken.transfer(users.user1, diff);

            diff = aErc6909Token.balanceOf(users.user1, 2000 + borrowOffset) - amount2;
            console.log("->Transfering %s %s to user2", diff, borrowParams.aToken.symbol());
            console.log("->Balance", borrowParams.aToken.balanceOf(users.user3));
            borrowParams.aToken.transfer(users.user2, diff);
            vm.stopPrank();
        }

        vm.startPrank(users.user1);
        console.log("----------------USER1 REPAY---------------");
        console.log(
            "Amount %s vs debt balance %s",
            amount1,
            aErc6909Token.balanceOf(users.user1, 2000 + borrowOffset)
        );
        borrowParams.aToken.approve(
            address(miniPool), aErc6909Token.balanceOf(users.user1, 2000 + borrowOffset)
        );
        console.log("Repaying...");
        /* Give lacking amount to user 1 */
        IMiniPool(miniPool).repay(
            address(borrowParams.aToken),
            aErc6909Token.balanceOf(users.user1, 2000 + borrowOffset),
            users.user1
        );

        console.log("----------------USER2 REPAY---------------");
        console.log(
            "Amount %s vs debt balance %s",
            amount1,
            aErc6909Token.balanceOf(users.user2, 2000 + borrowOffset)
        );
        vm.startPrank(users.user2);
        borrowParams.aToken.approve(
            address(miniPool), aErc6909Token.balanceOf(users.user2, 2000 + borrowOffset)
        );
        console.log("Repaying...");
        IMiniPool(miniPool).repay(
            address(borrowParams.aToken),
            aErc6909Token.balanceOf(users.user2, 2000 + borrowOffset),
            users.user2
        );
        vm.stopPrank();

        console.log("----------------USER1 WITHDRAW---------------");
        vm.startPrank(users.user1);
        console.log("Balance: ", aErc6909Token.balanceOf(users.user1, 1000 + collateralOffset));
        console.log("Balance: ", aErc6909Token.balanceOf(users.user1, 1128 + collateralOffset));
        uint256 availableLiquidity =
            IERC20(aTokensWrapper[collateralOffset]).balanceOf(address(aErc6909Token));
        console.log("AvailableLiquidity: ", availableLiquidity);
        console.log("Withdrawing...");
        IMiniPool(miniPool).withdraw(
            address(collateralParams.token),
            aErc6909Token.balanceOf(users.user1, 1128 + collateralOffset),
            users.user1
        );
        console.log(
            "After Balance: ", aErc6909Token.balanceOf(users.user1, 1128 + collateralOffset)
        );
        availableLiquidity =
            IERC20(aTokensWrapper[collateralOffset]).balanceOf(address(aErc6909Token));
        console.log("After availableLiquidity: ", availableLiquidity);
        vm.stopPrank();

        console.log("----------------USER2 WITHDRAW---------------");
        vm.startPrank(users.user2);
        availableLiquidity =
            IERC20(aTokensWrapper[collateralOffset]).balanceOf(address(aErc6909Token));
        console.log("Balance: ", aErc6909Token.balanceOf(users.user2, 1000 + collateralOffset));
        console.log("Balance: ", aErc6909Token.balanceOf(users.user2, 1128 + collateralOffset));
        console.log("AvailableLiquidity: ", availableLiquidity);
        console.log("Withdrawing...");
        IMiniPool(miniPool).withdraw(
            address(collateralParams.aToken),
            aErc6909Token.balanceOf(users.user2, 1128 + collateralOffset),
            users.user2
        );
        vm.stopPrank();
    }

>>>>>>> 689a3ad0
    function testWithdrawWhenBorrowed(
        uint256 borrowAmount,
        uint256 withdrawAmount,
        uint256 collateralOffset,
        uint256 borrowOffset
    ) public {
        /**
         * Preconditions:
         * 1. Reserves in MiniPool must be configured
         * 2. Mini Pool must be properly funded
         * 3. User's ltv must be close to max allowed value
         * Test Scenario:
         * 1. User adds tokens as collateral into the miniPool
         * 2. User borrows tokens from miniPool
         * 3. User withdraws amount that not exceed ltv
         * Invariants:
         * 1. Withdraw shall be possible when user's position health is above 1
         * 2. Health ratio shall decrease
         * 3. User shall have less collateral
         * 4. User shall have increased underlying balance
         */
        /* Fuzz vectors */
        collateralOffset = bound(collateralOffset, 0, tokens.length - 1);
        borrowOffset = bound(borrowOffset, 0, tokens.length - 1);
        console.log("Offsets: token0: %s token1: %s", collateralOffset, borrowOffset);

        TokenParams memory collateralParams = TokenParams(
            erc20Tokens[collateralOffset],
            aTokensWrapper[collateralOffset],
            oracle.getAssetPrice(address(erc20Tokens[collateralOffset]))
        );
        TokenParams memory borrowParams = TokenParams(
            erc20Tokens[borrowOffset],
            aTokensWrapper[borrowOffset],
            oracle.getAssetPrice(address(erc20Tokens[borrowOffset]))
        );
        address user = makeAddr("user");
        IAERC6909 aErc6909Token =
            IAERC6909(miniPoolContracts.miniPoolAddressesProvider.getMiniPoolToAERC6909(miniPool));

        borrowAmount = bound(
            borrowAmount,
            10 ** borrowParams.token.decimals() / 100,
            borrowParams.token.balanceOf(address(this)) / 10
        );
        vm.assume(withdrawAmount < borrowAmount);

        /* Borrow */
        fixture_miniPoolBorrow(
            borrowAmount, collateralOffset, borrowOffset, collateralParams, borrowParams, user
        );

        /* Deposit - to have better health and be able to withdraw */
        withdrawAmount = bound(
            withdrawAmount,
            10 ** collateralParams.token.decimals() / 100,
            collateralParams.token.balanceOf(address(this)) / 10
        );
        fixture_MiniPoolDeposit(withdrawAmount, collateralOffset, user, collateralParams);
        (,,,,, uint256 healthFactorBefore) = IMiniPool(miniPool).getUserAccountData(user);
        uint256 collateralBalanceBefore = aErc6909Token.balanceOf(user, 1128 + collateralOffset);
        uint256 underlyingBalanceBefore = collateralParams.token.balanceOf(user);

        vm.startPrank(user);
        address oracle = miniPoolContracts.miniPoolAddressesProvider.getPriceOracle();
        console.log(
            "Price of token: ",
            IPriceOracleGetter(oracle).getAssetPrice(address(collateralParams.token))
        );
        console.log("Withdraw token");
        IMiniPool(miniPool).withdraw(address(collateralParams.token), withdrawAmount / 2, user);
        // console.log("Withdraw AToken");
        // IMiniPool(miniPool).withdraw(address(collateralParams.aToken), true, withdrawAmount/2, user);

        {
            (,,,,, uint256 healthFactorAfter) = IMiniPool(miniPool).getUserAccountData(user);
            console.log("healthFactor", healthFactorAfter);
            assertGt(healthFactorAfter, 10_000);
            assertGt(healthFactorBefore, healthFactorAfter);
        }
        {
            assertGt(
                collateralBalanceBefore, aErc6909Token.balanceOf(user, 1128 + collateralOffset)
            );
            assertEq(
                underlyingBalanceBefore + withdrawAmount / 2, collateralParams.token.balanceOf(user)
            );
        }

        vm.stopPrank();
    }

    // @issue11 Users are not able to withdraw all funds that they deposited after repaying
    function testMultipleUsersBorrowRepayAndWithdraw(
        uint256 amount1,
        uint256 amount2,
        uint256 skipDuration
    ) public {
        /**
         * Preconditions:
         * 1. Reserves in LendingPool and MiniPool must be configured
         * 2. Mini Pool must be properly funded
         * 3. There is some liquidity deposited by provider to borrow certain asset from lending pool (WBTC)
         * Test Scenario:
         * 1. User adds token (USDC) as a collateral into the mini pool
         * 3. User borrows token (WBTC) in miniPool
         * 4. Provider borrows some USDC - User starts getting interest rates
         * 5. Some time elapse - aTokens and debtTokens appreciate in value
         * 6. User repays all debts (WBTC) - distribute some WBTC to pay accrued interests
         * 7. Provider repays all debts (USDC) - distribute some USDC to pay accrued interests
         * 8. User withdraws all the funds with accrued interests
         * 9. Provider withdraws all the funds with accrued interests
         * Invariants:
         * 1. All users shall be able to withdraw the greater or equal amount of funds that they deposited
         * 2.
         *
         */
        uint8 WBTC_OFFSET = 1;
        uint8 USDC_OFFSET = 0;

        /* Fuzz vectors */
        skipDuration = bound(skipDuration, 100, 300 days);

        TokenParams memory usdcParams = TokenParams(
            erc20Tokens[USDC_OFFSET],
            aTokensWrapper[USDC_OFFSET],
            oracle.getAssetPrice(address(erc20Tokens[USDC_OFFSET]))
        );
        TokenParams memory wbtcParams = TokenParams(
            erc20Tokens[WBTC_OFFSET],
            aTokensWrapper[WBTC_OFFSET],
            oracle.getAssetPrice(address(erc20Tokens[WBTC_OFFSET]))
        );
        IAERC6909 aErc6909Token =
            IAERC6909(miniPoolContracts.miniPoolAddressesProvider.getMiniPoolToAERC6909(miniPool));

        Users memory users;
        users.user1 = makeAddr("user1");
        users.user2 = makeAddr("user2");
        users.user3 = makeAddr("distributor");

        amount1 = 4000 * 10 ** usdcParams.token.decimals(); // 4 000 usdc
        amount2 = 2 * 10 ** (wbtcParams.token.decimals() - 1); // 0.2 wbtc

        console.log("----------------USER1 DEPOSIT---------------");
        fixture_depositTokensToMiniPool(
            amount1, 1128 + USDC_OFFSET, users.user1, usdcParams, aErc6909Token
        );
        console.log("----------------USER2 DEPOSIT---------------");
        fixture_depositTokensToMiniPool(
            amount2, 1128 + WBTC_OFFSET, users.user2, wbtcParams, aErc6909Token
        );

        console.log("----------------USER1 BORROW---------------");
        vm.startPrank(users.user1);
<<<<<<< HEAD
        IMiniPool(miniPool).borrow(address(wbtcParams.token), true, amount2 / 4, users.user1);
        assertEq(wbtcParams.token.balanceOf(users.user1), amount2 / 4);
        vm.stopPrank();

        console.log("----------------USER2 BORROW---------------");
        vm.startPrank(users.user2);
        IMiniPool(miniPool).borrow(address(usdcParams.token), true, amount1 / 4, users.user2);
        assertEq(usdcParams.token.balanceOf(users.user2), amount1 / 4);
        vm.stopPrank();
=======
        IMiniPool(miniPool).borrow(address(wbtcParams.token), amount2 / 4, users.user1);

        console.log("----------------USER2 BORROW---------------");
        vm.startPrank(users.user2);
        IMiniPool(miniPool).borrow(address(usdcParams.token), amount1 / 4, users.user2);
>>>>>>> 689a3ad0

        skip(skipDuration);

        uint256 diff = aErc6909Token.balanceOf(users.user1, 2128 + WBTC_OFFSET) - amount2 / 4;
        console.log("Accrued wbtc debt: ", diff);
        deal(address(wbtcParams.token), users.user1, wbtcParams.token.balanceOf(users.user1) + diff);
        diff = aErc6909Token.balanceOf(users.user2, 2128 + USDC_OFFSET) - amount1 / 4;
        console.log("Accrued usdc debt: ", diff);
        deal(address(usdcParams.token), users.user2, usdcParams.token.balanceOf(users.user2) + diff);

        vm.startPrank(users.user1);
        console.log("----------------USER1 REPAYS---------------");
        console.log(
            "Amount %s vs debt balance %s",
            amount1,
            aErc6909Token.balanceOf(users.user1, 2128 + WBTC_OFFSET)
        );
        wbtcParams.token.approve(
            address(miniPool), aErc6909Token.balanceOf(users.user1, 2128 + WBTC_OFFSET)
        );
        console.log("User1 Repaying...");
        /* Give lacking amount to user 1 */
        IMiniPool(miniPool).repay(
            address(wbtcParams.token),
            aErc6909Token.balanceOf(users.user1, 2128 + WBTC_OFFSET),
            users.user1
        );
        vm.stopPrank();

        console.log("----------------USER2 REPAYS---------------");
        vm.startPrank(users.user2);
        console.log(
            "Amount %s vs debt balance %s",
            amount1,
            aErc6909Token.balanceOf(users.user2, 2128 + USDC_OFFSET)
        );
        usdcParams.token.approve(
            address(miniPool), aErc6909Token.balanceOf(users.user2, 2128 + USDC_OFFSET)
        );
        console.log("User2 Repaying...");
        IMiniPool(miniPool).repay(
            address(usdcParams.token),
            aErc6909Token.balanceOf(users.user2, 2128 + USDC_OFFSET),
            users.user2
        );
        vm.stopPrank();

        vm.startPrank(users.user1);
        console.log("Balance: ", aErc6909Token.balanceOf(users.user1, 1000 + USDC_OFFSET));
        console.log("Balance: ", aErc6909Token.balanceOf(users.user1, 1128 + USDC_OFFSET));
        uint256 availableLiquidity =
            IERC20(aTokensWrapper[USDC_OFFSET]).balanceOf(address(aErc6909Token));
        console.log("AvailableLiquidity: ", availableLiquidity);
        console.log("Withdrawing... %s", aErc6909Token.balanceOf(users.user1, 1128 + USDC_OFFSET));
        IMiniPool(miniPool).withdraw(
            address(usdcParams.token),
            aErc6909Token.balanceOf(users.user1, 1128 + USDC_OFFSET),
            users.user1
        );
        console.log("After Balance: ", aErc6909Token.balanceOf(users.user1, 1128 + USDC_OFFSET));
        availableLiquidity = IERC20(aTokensWrapper[USDC_OFFSET]).balanceOf(address(aErc6909Token));
        console.log("After availableLiquidity: ", availableLiquidity);
        vm.stopPrank();

        vm.startPrank(users.user2);
        console.log("----------------USER2 TRANSFER---------------");

        availableLiquidity = IERC20(aTokensWrapper[WBTC_OFFSET]).balanceOf(address(aErc6909Token));
        console.log("Balance: ", aErc6909Token.balanceOf(users.user2, 1000 + WBTC_OFFSET));
        console.log("Balance: ", aErc6909Token.balanceOf(users.user2, 1128 + WBTC_OFFSET));
        console.log("AvailableLiquidity: ", availableLiquidity);
        console.log("Withdrawing...");
        IMiniPool(miniPool).withdraw(
            address(wbtcParams.token),
<<<<<<< HEAD
            true,
            aErc6909Token.balanceOf(users.user2, 1128 + WBTC_OFFSET),
=======
            aErc6909Token.balanceOf(users.user2, 1128 + WBTC_OFFSET) / 2,
>>>>>>> 689a3ad0
            users.user2
        );
        vm.stopPrank();

        assertGt(
            usdcParams.token.balanceOf(users.user1), amount1, "Balance is not greater for user1"
        );
        assertGt(
            wbtcParams.token.balanceOf(users.user2), amount2, "Balance is not greater for user2"
        );
    }

    function testBorrowRepayAndWithdrawWithFlow(
        uint256 amount1,
        uint256 amount2,
        uint256 skipDuration
    ) public {
        /**
         * Preconditions:
         * 1. Reserves in LendingPool and MiniPool must be configured
         * 2. Mini Pool must be properly funded
         * 3. There is some liquidity deposited by provider to borrow certain asset from lending pool (WBTC)
         * Test Scenario:
         * 1. User adds token (USDC) as collateral into the lending pool
         * 2. User adds aToken (aUSDC) as a collateral into the mini pool
         * 3. User borrows token (aWBTC) in miniPool - lending from mini pool happens
         * 4. Provider borrows some aUSDC - User starts getting interest rates
         * 5. Some time elapse - aTokens and debtTokens appreciate in value
         * 6. User repays all debts (aWBTC) - distribute some aWBTC to pay accrued interests
         * 7. Provider repays all debts (aUSDC) - distribute some aUSDC to pay accrued interests
         * 8. User withdraws all the funds with accrued interests
         * Invariants:
         * 1. User shall be able to withdraw all user's balance with accrued interests (always greater than deposit)
         *
         */
        /* Constants */
        uint8 WBTC_OFFSET = 1;
        uint8 USDC_OFFSET = 0;

        /* Fuzz vectors */
        skipDuration = 300 days; //bound(skipDuration, 0, 300 days);

        TokenParams memory usdcParams = TokenParams(
            erc20Tokens[USDC_OFFSET],
            aTokensWrapper[USDC_OFFSET],
            oracle.getAssetPrice(address(erc20Tokens[USDC_OFFSET]))
        );
        TokenParams memory wbtcParams = TokenParams(
            erc20Tokens[WBTC_OFFSET],
            aTokensWrapper[WBTC_OFFSET],
            oracle.getAssetPrice(address(erc20Tokens[WBTC_OFFSET]))
        );
        IAERC6909 aErc6909Token =
            IAERC6909(miniPoolContracts.miniPoolAddressesProvider.getMiniPoolToAERC6909(miniPool));

        Users memory users;
        users.user1 = makeAddr("user1");
        users.user2 = makeAddr("provider");
        users.user3 = makeAddr("distributor");

        amount1 = 2000 * 10 ** usdcParams.token.decimals(); // 2 000 usdc
        amount2 = 10 ** (wbtcParams.token.decimals() - 1); // 0.1 wbtc

        // Set flow limiter
        vm.prank(address(miniPoolContracts.miniPoolAddressesProvider));
        miniPoolContracts.flowLimiter.setFlowLimit(address(wbtcParams.token), miniPool, amount2 * 2);

        console.log("----------------PROVIDER DEPOSITs LIQUIDITY (WBTC)---------------");
        fixture_depositTokensToMainPool(amount2, users.user2, wbtcParams);
        console.log(
            "----------------PROVIDER DEPOSITs LIQUIDITY (aWBTC) TO MINI POOL---------------"
        );
        /* User deposits lending pool's aTokens to the mini pool and 
        gets mini pool's aTokens */
<<<<<<< HEAD
        fixture_depositATokensToMiniPool(
            amount2, 1000 + WBTC_OFFSET, users.user2, wbtcParams, aErc6909Token
        );
=======
        {
            uint256 tmp_amount = amount2 / 2;
            uint256 grainTokenUserBalance = aErc6909Token.balanceOf(users.user2, 1000 + WBTC_OFFSET);

            uint256 grainToken6909Balance = aErc6909Token.scaledTotalSupply(1000 + WBTC_OFFSET);
            uint256 grainTokenDepositAmount = wbtcParams.aToken.balanceOf(users.user2);
            console.log("Balance amount: ", tmp_amount);
            console.log("Balance grainAmount: ", grainTokenDepositAmount);
            wbtcParams.aToken.approve(address(miniPool), tmp_amount);
            IMiniPool(miniPool).deposit(address(wbtcParams.aToken), tmp_amount, users.user2);
            console.log("User AToken balance shall be less by {amount}");
            assertEq(grainTokenDepositAmount - tmp_amount, wbtcParams.aToken.balanceOf(users.user2));
            console.log("User grain token 6909 balance shall be initial balance + amount");
            assertEq(
                grainToken6909Balance + tmp_amount,
                aErc6909Token.scaledTotalSupply(1000 + WBTC_OFFSET)
            );
            assertEq(
                grainTokenUserBalance + tmp_amount,
                aErc6909Token.balanceOf(users.user2, 1000 + WBTC_OFFSET)
            );
        }
        vm.stopPrank();
>>>>>>> 689a3ad0

        console.log("----------------USER DEPOSITs LIQUIDITY (USDC) TO LENDING POOL---------------");
        /* User deposits tokens to the main lending pool and gets lending pool's aTokens*/
        fixture_depositTokensToMainPool(amount1, users.user1, usdcParams);
        console.log("----------------USER DEPOSITs LIQUIDITY (aUSDC) TO MINI POOL---------------");
        /* User deposits lending pool's aTokens to the mini pool and 
        gets mini pool's aTokens */
<<<<<<< HEAD
        fixture_depositATokensToMiniPool(
            amount1, 1000 + USDC_OFFSET, users.user1, usdcParams, aErc6909Token
        );

        console.log("----------------USER1 BORROWs---------------");
        vm.startPrank(users.user1);
        IMiniPool(miniPool).borrow(address(wbtcParams.aToken), true, amount2 / 4, users.user1);
=======
        {
            uint256 grainTokenUserBalance = aErc6909Token.balanceOf(users.user1, 1000 + USDC_OFFSET);

            uint256 grainToken6909Balance = aErc6909Token.scaledTotalSupply(1000 + USDC_OFFSET);
            uint256 grainTokenDepositAmount = usdcParams.aToken.balanceOf(users.user1);
            console.log("Balance amount: ", amount1);
            console.log("Balance grainAmount: ", grainTokenDepositAmount);
            usdcParams.aToken.approve(address(miniPool), amount1);
            IMiniPool(miniPool).deposit(address(usdcParams.aToken), amount1, users.user1);
            console.log("User AToken balance shall be less by {amount}");
            assertEq(grainTokenDepositAmount - amount1, usdcParams.aToken.balanceOf(users.user1));
            console.log("User grain token 6909 balance shall be initial balance + amount");
            assertEq(
                grainToken6909Balance + amount1, aErc6909Token.scaledTotalSupply(1000 + USDC_OFFSET)
            );
            assertEq(
                grainTokenUserBalance + amount1,
                aErc6909Token.balanceOf(users.user1, 1000 + USDC_OFFSET)
            );
        }

        console.log("----------------USER1 BORROWs---------------");
        IMiniPool(miniPool).borrow(address(wbtcParams.aToken), amount2 / 4, users.user1);
>>>>>>> 689a3ad0
        vm.stopPrank();

        console.log("----------------PROVIDER BORROWs---------------");
        vm.prank(users.user2);
        IMiniPool(miniPool).borrow(address(usdcParams.aToken), amount1 / 10, users.user2);

        console.log("0. Balance aToken: ", aErc6909Token.balanceOf(users.user1, 1000 + USDC_OFFSET));
        console.log(
            "0. AvailableLiquidity: ",
            IERC20(aTokens[USDC_OFFSET]).balanceOf(address(aErc6909Token))
        );
        console.log("----------------TIME TRAVEL---------------");
        skip(skipDuration);

        vm.startPrank(users.user1);
        console.log("----------------USER REPAYS---------------");
        console.log(
            "Amount %s vs debt balance %s",
            amount1,
            aErc6909Token.balanceOf(users.user1, 2000 + WBTC_OFFSET)
        );
        {
            uint256 diff = aErc6909Token.balanceOf(users.user1, 2000 + WBTC_OFFSET) - amount2 / 4;
            console.log("Distributing borrowed asset to pay interests %s", diff);
            console.log("----------------USER3---------------");
            fixture_depositTokensToMainPool(amount2, users.user3, wbtcParams);
            vm.startPrank(users.user3);
            wbtcParams.aToken.transfer(users.user1, diff);
            vm.stopPrank();
        }
        vm.startPrank(users.user1);
        console.log(
            "To pay back: %s vs available balance: %s",
            aErc6909Token.balanceOf(users.user1, 2000 + WBTC_OFFSET),
            wbtcParams.aToken.balanceOf(users.user1)
        );
        wbtcParams.aToken.approve(
            address(miniPool), aErc6909Token.balanceOf(users.user1, 2000 + WBTC_OFFSET)
        );
        console.log("1. Balance aToken: ", aErc6909Token.balanceOf(users.user1, 1000 + USDC_OFFSET));
        console.log(
            "1. AvailableLiquidity: ",
            IERC20(aTokens[USDC_OFFSET]).balanceOf(address(aErc6909Token))
        );
        console.log("User1 Repaying...");
        IMiniPool(miniPool).repay(
            address(wbtcParams.aToken),
            aErc6909Token.balanceOf(users.user1, 2000 + WBTC_OFFSET),
            users.user1
        );
        vm.stopPrank();
        console.log("----------------PROVIDER REPAYS---------------");

        console.log(
            "Amount %s vs debt balance %s",
            amount1,
            aErc6909Token.balanceOf(users.user2, 2000 + USDC_OFFSET)
        );
        {
            uint256 diff = aErc6909Token.balanceOf(users.user2, 2000 + USDC_OFFSET) - amount1 / 10;
            console.log("Distributing borrowed asset to pay interests %s", diff);
            console.log("----------------USER3---------------");
            // vm.startPrank(users.user3);
            // {
            //     uint256 initialTokenBalance = usdcParams.token.balanceOf(users.user3);
            //     uint256 initialATokenBalance = usdcParams.aToken.balanceOf(users.user3);
            //     usdcParams.token.approve(address(deployedContracts.lendingPool), amount1);
            //     deployedContracts.lendingPool.deposit(
            //         address(usdcParams.token), true, amount1, users.user3
            //     );
            //     console.log("User token balance shall be {initialTokenBalance - amount}");
            //     assertEq(usdcParams.token.balanceOf(users.user3), initialTokenBalance - amount1);
            //     console.log("User grain token balance shall be {initialATokenBalance + amount}");
            //     assertEq(usdcParams.aToken.balanceOf(users.user3), initialATokenBalance + amount1);
            // }
            fixture_depositTokensToMainPool(amount1, users.user3, usdcParams);
            vm.startPrank(users.user3);
            usdcParams.aToken.transfer(users.user2, diff);
            vm.stopPrank();
        }
        vm.startPrank(users.user2);
        console.log(
            "To pay back: %s vs available balance: %s",
            aErc6909Token.balanceOf(users.user2, 2000 + USDC_OFFSET),
            usdcParams.aToken.balanceOf(users.user2)
        );
        usdcParams.aToken.approve(
            address(miniPool), aErc6909Token.balanceOf(users.user2, 2000 + USDC_OFFSET)
        );
        console.log(
            "2. Normalized income USDC: ",
            ILendingPool(deployedContracts.lendingPool).getReserveNormalizedIncome(
                address(usdcParams.token), true
            )
        );
        console.log(
            "2. Normalized income aUSDC: ",
            IMiniPool(miniPool).getReserveNormalizedIncome(address(usdcParams.aToken))
        );
        console.log(
            "2. Normalized income WBTC: ",
            ILendingPool(deployedContracts.lendingPool).getReserveNormalizedIncome(
                address(wbtcParams.token), true
            )
        );
        console.log(
            "2. Normalized income aWBTC: ",
            IMiniPool(miniPool).getReserveNormalizedIncome(address(wbtcParams.aToken))
        );
        uint256 availableLiquidity = IERC20(aTokens[USDC_OFFSET]).balanceOf(address(aErc6909Token));
        console.log("2. AvailableLiquidity: ", availableLiquidity);
        console.log("Provider repaying...");
        /* Give lacking amount to user */
        IMiniPool(miniPool).repay(
            address(usdcParams.aToken),
            aErc6909Token.balanceOf(users.user2, 2000 + USDC_OFFSET),
            users.user2
        );
        vm.stopPrank();

        console.log("Users2 debt: ", aErc6909Token.balanceOf(users.user2, 2000 + USDC_OFFSET));

        console.log("----------------USER WITHDRAW---------------");
        vm.startPrank(users.user1);
        uint256 balanceAToken = aErc6909Token.balanceOf(users.user1, 1000 + USDC_OFFSET);
        console.log("3. Balance aToken: ", balanceAToken);
        availableLiquidity = IERC20(aTokens[USDC_OFFSET]).balanceOf(address(aErc6909Token));
        // IERC20(reserve).balanceOf(aToken)
        console.log("3. AvailableLiquidity: ", availableLiquidity);
        console.log(
            "3. Normalized income USDC: ",
            ILendingPool(deployedContracts.lendingPool).getReserveNormalizedIncome(
                address(usdcParams.token), true
            )
        );
        console.log(
            "3. Normalized income aUSDC: ",
            IMiniPool(miniPool).getReserveNormalizedIncome(address(usdcParams.aToken))
        );
        console.log(
            "3. Normalized income WBTC: ",
            ILendingPool(deployedContracts.lendingPool).getReserveNormalizedIncome(
                address(wbtcParams.token), true
            )
        );
        console.log(
            "3. Normalized income aWBTC: ",
            IMiniPool(miniPool).getReserveNormalizedIncome(address(wbtcParams.aToken))
        );

        console.log("Withdrawing... %s", aErc6909Token.balanceOf(users.user1, 1000 + USDC_OFFSET));
        IMiniPool(miniPool).withdraw(
            address(usdcParams.aToken),
            aErc6909Token.balanceOf(users.user1, 1000 + USDC_OFFSET),
            users.user1
        );
        console.log("After Balance: ", aErc6909Token.balanceOf(users.user1, 1000 + USDC_OFFSET));
        availableLiquidity = IERC20(aTokensWrapper[USDC_OFFSET]).balanceOf(address(aErc6909Token));
        console.log("After availableLiquidity: ", availableLiquidity);
        assertEq(
            aErc6909Token.balanceOf(users.user1, 1000 + USDC_OFFSET),
            0,
            "User's token balance in a protocol is not 0 after withdrawal"
        );
        assertGe(
            usdcParams.aToken.balanceOf(users.user1),
            amount1,
            "User doesn't have greater amount than he deposited"
        );
        vm.stopPrank();
    }

    function testMiniPoolDepositAndWithdrawAfterSomeTime() public {
        /**
         * Preconditions:
         * 1. Reserves in LendingPool and MiniPool must be configured
         * 2. Lending Pool must be properly funded
         * Test Scenario:
         * 1. User adds token (USDC) as collateral into the lending pool
         * 2. User2 adds token (WBTC) as a collateral into the lending pool
         * 3. User2 borrows token (USDC) in lending pool
         * 4. User deposits aToken (aUSDC) as a collaterall into the mini pool
         * 5. Some time elapse - aTokens and debtTokens appreciate in value
         * 6. User withdraw all his aTokens (aUSDC)
         * Invariants:
         * 1. User shall be able to withdraw all user's balance
         * 2. After user's withdrawal, aTokens balance for AERC6909 tokens (in minipool) shall be 0 (because the user was the only one who ever deposited)
         */
        address user = makeAddr("user");
        address user2 = makeAddr("user2");

        TokenParams memory tokenParamsUsdc = TokenParams(erc20Tokens[0], aTokensWrapper[0], 0);
        TokenParams memory tokenParamsWbtc = TokenParams(erc20Tokens[1], aTokensWrapper[1], 0);

        uint256 amountUsdc = 1000 * (10 ** tokenParamsUsdc.token.decimals());
        uint256 amountwBtc = 1 * (10 ** tokenParamsWbtc.token.decimals());

        IAERC6909 aErc6909Token =
            IAERC6909(miniPoolContracts.miniPoolAddressesProvider.getMiniPoolToAERC6909(miniPool));

        uint256 USDC_OFFSET = 0;

        /* Deposit tests */
        fixture_depositTokensToMainPool(amountUsdc, user, tokenParamsUsdc);

        fixture_depositTokensToMainPool(amountwBtc, user2, tokenParamsWbtc);

        vm.startPrank(user2);
        deployedContracts.lendingPool.borrow(
            address(tokenParamsUsdc.token), true, amountUsdc, user2
        );
        assertEq(amountUsdc, tokenParamsUsdc.token.balanceOf(address(user2)));

        assertEq(0, tokenParamsUsdc.token.balanceOf(address(user)));
        vm.stopPrank();

        uint256 amtAUsdc = tokenParamsUsdc.aToken.balanceOf(address(user)) / 2;
<<<<<<< HEAD
        fixture_depositATokensToMiniPool(
            amtAUsdc, 1000 + USDC_OFFSET, user, tokenParamsUsdc, aErc6909Token
        );
=======
        tokenParamsUsdc.aToken.approve(miniPool, amtAUsdc);
        IMiniPool(miniPool).deposit(address(tokenParamsUsdc.aToken), amtAUsdc, user);
        assertEq(amtAUsdc, aErc6909Token.balanceOf(user, 1000 + USDC_OFFSET));

        assertEq(amtAUsdc, tokenParamsUsdc.aToken.balanceOf(address(aErc6909Token)));
        assertEq(amtAUsdc, aTokens[0].balanceOf(address(aErc6909Token)));
>>>>>>> 689a3ad0

        skip(10 days);

        assertLt(amtAUsdc, aTokens[0].balanceOf(address(aErc6909Token)));
        console.log("Balance before: ", tokenParamsUsdc.aToken.balanceOf(address(aErc6909Token)));
        console.log("Balance to withdraw: ", aErc6909Token.balanceOf(user, 1000 + USDC_OFFSET));
        vm.startPrank(user);
        IMiniPool(miniPool).withdraw(
            address(tokenParamsUsdc.aToken), aErc6909Token.balanceOf(user, 1000 + USDC_OFFSET), user
        );
        console.log("Balance after: ", tokenParamsUsdc.aToken.balanceOf(address(aErc6909Token)));

        assertEq(
            0,
            tokenParamsUsdc.aToken.balanceOf(address(aErc6909Token)),
            "Balance is not 0 after withdrawal"
        );
        vm.stopPrank();
    }
}<|MERGE_RESOLUTION|>--- conflicted
+++ resolved
@@ -361,179 +361,6 @@
         vm.stopPrank();
     }
 
-<<<<<<< HEAD
-=======
-    // @issue5: ailing but this is interest rate augmented functionality which will be rewroked (see test scenario point 2)
-    function test_MultipleUsersBorrowRepayAndWithdrawWithFlowLimit(
-        uint256 amount1,
-        uint256 amount2,
-        uint256 collateralOffset,
-        uint256 borrowOffset,
-        uint256 skipDuration
-    ) public {
-        /**
-         * Preconditions:
-         * 1. Reserves in LendingPool and MiniPool must be configured
-         * 2. Lending Pool must be properly funded
-         * 3. Flow limiter must be set to proper value for miniPool
-         * Test Scenario:
-         * 1. Users add tokens as collateral into the miniPool
-         * 2. Users borrow tokens that are not available in miniPool
-         * 3. Some time elapse - aTokens and debtTokens appreciate in specific rate
-         * 4. Users repay all debts
-         * 5. Users withdraw funds
-         * Invariants:
-         * 1. All users shall be able to withdraw the greater or equal amount of funds that they deposited
-         * 2.
-         *
-         */
-
-        /* Fuzz vectors */
-        collateralOffset = bound(collateralOffset, 0, tokens.length - 1);
-        borrowOffset = bound(borrowOffset, 0, tokens.length - 1);
-        skipDuration = bound(skipDuration, 0, 300 days);
-        console.log("Offsets: token0: %s token1: %s", collateralOffset, borrowOffset);
-
-        TokenParams memory collateralParams = TokenParams(
-            erc20Tokens[collateralOffset],
-            aTokensWrapper[collateralOffset],
-            oracle.getAssetPrice(address(erc20Tokens[collateralOffset]))
-        );
-        TokenParams memory borrowParams = TokenParams(
-            erc20Tokens[borrowOffset],
-            aTokensWrapper[borrowOffset],
-            oracle.getAssetPrice(address(erc20Tokens[borrowOffset]))
-        );
-        IAERC6909 aErc6909Token =
-            IAERC6909(miniPoolContracts.miniPoolAddressesProvider.getMiniPoolToAERC6909(miniPool));
-
-        Users memory users;
-        // = Users(makeAddr("user1"), makeAddr("user2"), makeAddr("user3"))
-        users.user1 = makeAddr("user1");
-        users.user2 = makeAddr("user2");
-        users.user3 = makeAddr("distributor");
-
-        amount1 = bound(
-            amount1,
-            10 ** borrowParams.token.decimals() / 100,
-            borrowParams.token.balanceOf(address(this)) / 10
-        );
-        amount2 = bound(
-            amount2,
-            10 ** borrowParams.token.decimals() / 100,
-            borrowParams.token.balanceOf(address(this)) / 10
-        );
-
-        /* Users borrow */
-        console.log("----------------USER1---------------");
-        fixture_miniPoolBorrowWithFlowFromLendingPool(
-            amount1, borrowOffset, collateralParams, borrowParams, users.user1
-        );
-        console.log("----------------USER2---------------");
-        fixture_miniPoolBorrowWithFlowFromLendingPool(
-            amount2, borrowOffset, collateralParams, borrowParams, users.user2
-        );
-        console.log("----------------USER3---------------");
-        fixture_miniPoolBorrowWithFlowFromLendingPool(
-            borrowParams.token.balanceOf(address(this)) / 5,
-            borrowOffset,
-            collateralParams,
-            borrowParams,
-            users.user3
-        );
-
-        skip(skipDuration);
-
-        {
-            /* Distribute difference in debt tokens caused by borrowing interest rates */
-            vm.startPrank(users.user3);
-
-            uint256 diff = aErc6909Token.balanceOf(users.user1, 2000 + borrowOffset) - amount1;
-            console.log("->Transfering %s %s to user1", diff, borrowParams.aToken.symbol());
-            console.log("->Balance", borrowParams.aToken.balanceOf(users.user3));
-            borrowParams.aToken.transfer(users.user1, diff);
-
-            diff = aErc6909Token.balanceOf(users.user1, 2000 + borrowOffset) - amount2;
-            console.log("->Transfering %s %s to user2", diff, borrowParams.aToken.symbol());
-            console.log("->Balance", borrowParams.aToken.balanceOf(users.user3));
-            borrowParams.aToken.transfer(users.user2, diff);
-            vm.stopPrank();
-        }
-
-        vm.startPrank(users.user1);
-        console.log("----------------USER1 REPAY---------------");
-        console.log(
-            "Amount %s vs debt balance %s",
-            amount1,
-            aErc6909Token.balanceOf(users.user1, 2000 + borrowOffset)
-        );
-        borrowParams.aToken.approve(
-            address(miniPool), aErc6909Token.balanceOf(users.user1, 2000 + borrowOffset)
-        );
-        console.log("Repaying...");
-        /* Give lacking amount to user 1 */
-        IMiniPool(miniPool).repay(
-            address(borrowParams.aToken),
-            aErc6909Token.balanceOf(users.user1, 2000 + borrowOffset),
-            users.user1
-        );
-
-        console.log("----------------USER2 REPAY---------------");
-        console.log(
-            "Amount %s vs debt balance %s",
-            amount1,
-            aErc6909Token.balanceOf(users.user2, 2000 + borrowOffset)
-        );
-        vm.startPrank(users.user2);
-        borrowParams.aToken.approve(
-            address(miniPool), aErc6909Token.balanceOf(users.user2, 2000 + borrowOffset)
-        );
-        console.log("Repaying...");
-        IMiniPool(miniPool).repay(
-            address(borrowParams.aToken),
-            aErc6909Token.balanceOf(users.user2, 2000 + borrowOffset),
-            users.user2
-        );
-        vm.stopPrank();
-
-        console.log("----------------USER1 WITHDRAW---------------");
-        vm.startPrank(users.user1);
-        console.log("Balance: ", aErc6909Token.balanceOf(users.user1, 1000 + collateralOffset));
-        console.log("Balance: ", aErc6909Token.balanceOf(users.user1, 1128 + collateralOffset));
-        uint256 availableLiquidity =
-            IERC20(aTokensWrapper[collateralOffset]).balanceOf(address(aErc6909Token));
-        console.log("AvailableLiquidity: ", availableLiquidity);
-        console.log("Withdrawing...");
-        IMiniPool(miniPool).withdraw(
-            address(collateralParams.token),
-            aErc6909Token.balanceOf(users.user1, 1128 + collateralOffset),
-            users.user1
-        );
-        console.log(
-            "After Balance: ", aErc6909Token.balanceOf(users.user1, 1128 + collateralOffset)
-        );
-        availableLiquidity =
-            IERC20(aTokensWrapper[collateralOffset]).balanceOf(address(aErc6909Token));
-        console.log("After availableLiquidity: ", availableLiquidity);
-        vm.stopPrank();
-
-        console.log("----------------USER2 WITHDRAW---------------");
-        vm.startPrank(users.user2);
-        availableLiquidity =
-            IERC20(aTokensWrapper[collateralOffset]).balanceOf(address(aErc6909Token));
-        console.log("Balance: ", aErc6909Token.balanceOf(users.user2, 1000 + collateralOffset));
-        console.log("Balance: ", aErc6909Token.balanceOf(users.user2, 1128 + collateralOffset));
-        console.log("AvailableLiquidity: ", availableLiquidity);
-        console.log("Withdrawing...");
-        IMiniPool(miniPool).withdraw(
-            address(collateralParams.aToken),
-            aErc6909Token.balanceOf(users.user2, 1128 + collateralOffset),
-            users.user2
-        );
-        vm.stopPrank();
-    }
-
->>>>>>> 689a3ad0
     function testWithdrawWhenBorrowed(
         uint256 borrowAmount,
         uint256 withdrawAmount,
@@ -689,23 +516,15 @@
 
         console.log("----------------USER1 BORROW---------------");
         vm.startPrank(users.user1);
-<<<<<<< HEAD
-        IMiniPool(miniPool).borrow(address(wbtcParams.token), true, amount2 / 4, users.user1);
+        IMiniPool(miniPool).borrow(address(wbtcParams.token), amount2 / 4, users.user1);
         assertEq(wbtcParams.token.balanceOf(users.user1), amount2 / 4);
         vm.stopPrank();
-
-        console.log("----------------USER2 BORROW---------------");
-        vm.startPrank(users.user2);
-        IMiniPool(miniPool).borrow(address(usdcParams.token), true, amount1 / 4, users.user2);
-        assertEq(usdcParams.token.balanceOf(users.user2), amount1 / 4);
-        vm.stopPrank();
-=======
-        IMiniPool(miniPool).borrow(address(wbtcParams.token), amount2 / 4, users.user1);
 
         console.log("----------------USER2 BORROW---------------");
         vm.startPrank(users.user2);
         IMiniPool(miniPool).borrow(address(usdcParams.token), amount1 / 4, users.user2);
->>>>>>> 689a3ad0
+        assertEq(usdcParams.token.balanceOf(users.user2), amount1 / 4);
+        vm.stopPrank();
 
         skip(skipDuration);
 
@@ -780,12 +599,7 @@
         console.log("Withdrawing...");
         IMiniPool(miniPool).withdraw(
             address(wbtcParams.token),
-<<<<<<< HEAD
-            true,
             aErc6909Token.balanceOf(users.user2, 1128 + WBTC_OFFSET),
-=======
-            aErc6909Token.balanceOf(users.user2, 1128 + WBTC_OFFSET) / 2,
->>>>>>> 689a3ad0
             users.user2
         );
         vm.stopPrank();
@@ -860,35 +674,9 @@
         );
         /* User deposits lending pool's aTokens to the mini pool and 
         gets mini pool's aTokens */
-<<<<<<< HEAD
         fixture_depositATokensToMiniPool(
             amount2, 1000 + WBTC_OFFSET, users.user2, wbtcParams, aErc6909Token
         );
-=======
-        {
-            uint256 tmp_amount = amount2 / 2;
-            uint256 grainTokenUserBalance = aErc6909Token.balanceOf(users.user2, 1000 + WBTC_OFFSET);
-
-            uint256 grainToken6909Balance = aErc6909Token.scaledTotalSupply(1000 + WBTC_OFFSET);
-            uint256 grainTokenDepositAmount = wbtcParams.aToken.balanceOf(users.user2);
-            console.log("Balance amount: ", tmp_amount);
-            console.log("Balance grainAmount: ", grainTokenDepositAmount);
-            wbtcParams.aToken.approve(address(miniPool), tmp_amount);
-            IMiniPool(miniPool).deposit(address(wbtcParams.aToken), tmp_amount, users.user2);
-            console.log("User AToken balance shall be less by {amount}");
-            assertEq(grainTokenDepositAmount - tmp_amount, wbtcParams.aToken.balanceOf(users.user2));
-            console.log("User grain token 6909 balance shall be initial balance + amount");
-            assertEq(
-                grainToken6909Balance + tmp_amount,
-                aErc6909Token.scaledTotalSupply(1000 + WBTC_OFFSET)
-            );
-            assertEq(
-                grainTokenUserBalance + tmp_amount,
-                aErc6909Token.balanceOf(users.user2, 1000 + WBTC_OFFSET)
-            );
-        }
-        vm.stopPrank();
->>>>>>> 689a3ad0
 
         console.log("----------------USER DEPOSITs LIQUIDITY (USDC) TO LENDING POOL---------------");
         /* User deposits tokens to the main lending pool and gets lending pool's aTokens*/
@@ -896,39 +684,13 @@
         console.log("----------------USER DEPOSITs LIQUIDITY (aUSDC) TO MINI POOL---------------");
         /* User deposits lending pool's aTokens to the mini pool and 
         gets mini pool's aTokens */
-<<<<<<< HEAD
         fixture_depositATokensToMiniPool(
             amount1, 1000 + USDC_OFFSET, users.user1, usdcParams, aErc6909Token
         );
 
         console.log("----------------USER1 BORROWs---------------");
         vm.startPrank(users.user1);
-        IMiniPool(miniPool).borrow(address(wbtcParams.aToken), true, amount2 / 4, users.user1);
-=======
-        {
-            uint256 grainTokenUserBalance = aErc6909Token.balanceOf(users.user1, 1000 + USDC_OFFSET);
-
-            uint256 grainToken6909Balance = aErc6909Token.scaledTotalSupply(1000 + USDC_OFFSET);
-            uint256 grainTokenDepositAmount = usdcParams.aToken.balanceOf(users.user1);
-            console.log("Balance amount: ", amount1);
-            console.log("Balance grainAmount: ", grainTokenDepositAmount);
-            usdcParams.aToken.approve(address(miniPool), amount1);
-            IMiniPool(miniPool).deposit(address(usdcParams.aToken), amount1, users.user1);
-            console.log("User AToken balance shall be less by {amount}");
-            assertEq(grainTokenDepositAmount - amount1, usdcParams.aToken.balanceOf(users.user1));
-            console.log("User grain token 6909 balance shall be initial balance + amount");
-            assertEq(
-                grainToken6909Balance + amount1, aErc6909Token.scaledTotalSupply(1000 + USDC_OFFSET)
-            );
-            assertEq(
-                grainTokenUserBalance + amount1,
-                aErc6909Token.balanceOf(users.user1, 1000 + USDC_OFFSET)
-            );
-        }
-
-        console.log("----------------USER1 BORROWs---------------");
         IMiniPool(miniPool).borrow(address(wbtcParams.aToken), amount2 / 4, users.user1);
->>>>>>> 689a3ad0
         vm.stopPrank();
 
         console.log("----------------PROVIDER BORROWs---------------");
@@ -1146,18 +908,9 @@
         vm.stopPrank();
 
         uint256 amtAUsdc = tokenParamsUsdc.aToken.balanceOf(address(user)) / 2;
-<<<<<<< HEAD
         fixture_depositATokensToMiniPool(
             amtAUsdc, 1000 + USDC_OFFSET, user, tokenParamsUsdc, aErc6909Token
         );
-=======
-        tokenParamsUsdc.aToken.approve(miniPool, amtAUsdc);
-        IMiniPool(miniPool).deposit(address(tokenParamsUsdc.aToken), amtAUsdc, user);
-        assertEq(amtAUsdc, aErc6909Token.balanceOf(user, 1000 + USDC_OFFSET));
-
-        assertEq(amtAUsdc, tokenParamsUsdc.aToken.balanceOf(address(aErc6909Token)));
-        assertEq(amtAUsdc, aTokens[0].balanceOf(address(aErc6909Token)));
->>>>>>> 689a3ad0
 
         skip(10 days);
 

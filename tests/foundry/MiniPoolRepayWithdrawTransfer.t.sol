--- conflicted
+++ resolved
@@ -7,15 +7,11 @@
 import {PercentageMath} from "contracts/protocol/libraries/math/PercentageMath.sol";
 import {ReserveConfiguration} from
     "contracts/protocol/libraries/configuration/ReserveConfiguration.sol";
-<<<<<<< HEAD
-=======
-import "contracts/protocol/core/minipool/MiniPoolCollateralManager.sol";
-import "contracts/mocks/interestRateStrategies/MockMinipoolReserveInterestRateStrategy2.sol";
-import "contracts/mocks/interestRateStrategies/MockLendingpoolReserveInterestRateStrategy2.sol";
+import "contracts/mocks/interestRateStrategies/MockMinipoolReserveInterestRateStrategy.sol";
+import "contracts/mocks/interestRateStrategies/MockLendingpoolReserveInterestRateStrategy.sol";
 import {LendingPoolConfigurator} from
     "contracts/protocol/core/lendingpool/LendingPoolConfigurator.sol";
 import {MiniPoolConfigurator} from "contracts/protocol/core/minipool/MiniPoolConfigurator.sol";
->>>>>>> effd3623
 import "forge-std/StdUtils.sol";
 import {MathUtils} from "contracts/protocol/libraries/math/MathUtils.sol";
 
@@ -1061,35 +1057,21 @@
     }
 
     // Zigtur H5
-    /// BR USDC(LP)  / LR USDC(LP) <= LP aUSDC(MP)
-    function testMinipoolZigturH5() public {
-        uint256 saftyDeltaTime = 5 days;
+    /// https://bytemasons.notion.site/Zigtur-H5-and-H6-The-borrow-flow-logic-accounting-integrity-128f74b747f880459ee5c03ba1af0fcd?pvs=4
+    function testMinipoolZigturH5_1() public {
         uint256 BrAssetLp = 1e27;
         uint256 LrAssetLp = 1e26;
-        uint256 IrMultiplier = 365 days / saftyDeltaTime;
+
+        MockLendingpoolReserveInterestRateStrategy MockLendingpoolReserveInterestRateStrategy = new MockLendingpoolReserveInterestRateStrategy(
+            deployedContracts.lendingPoolAddressesProvider, BrAssetLp, LrAssetLp
+        );
+
+        MockMinipoolReserveInterestRateStrategy MockMinipoolReserveInterestRateStrategy = new MockMinipoolReserveInterestRateStrategy(
+            miniPoolContracts.miniPoolAddressesProvider, 1e27, 0
+        );
 
         TokenParams memory tokenParamsUsdc = TokenParams(erc20Tokens[0], aTokensWrapper[0], 0);
         TokenParams memory tokenParamsWbtc = TokenParams(erc20Tokens[1], aTokensWrapper[1], 0);
-
-        uint256 irToAdd = IrMultiplier
-            * (
-                MathUtils.calculateCompoundedInterest(
-                    BrAssetLp - LrAssetLp, uint40(block.timestamp - saftyDeltaTime)
-                )
-                    - MathUtils.calculateLinearInterest(
-                        BrAssetLp - LrAssetLp, uint40(block.timestamp - saftyDeltaTime)
-                    )
-            );
-        console.log("MathUtils.calculateCompoundedInterest ::::: %27e", irToAdd);
-
-        MockLendingpoolReserveInterestRateStrategy2 mockLendingpoolReserveInterestRateStrategy2 =
-        new MockLendingpoolReserveInterestRateStrategy2(
-            deployedContracts.lendingPoolAddressesProvider, BrAssetLp, LrAssetLp
-        );
-
-        MockMinipoolReserveInterestRateStrategy2 mockMinipoolReserveInterestRateStrategy2 = new MockMinipoolReserveInterestRateStrategy2(
-            miniPoolContracts.miniPoolAddressesProvider, 1e27, BrAssetLp - LrAssetLp + irToAdd
-        );
 
         address user = makeAddr("user");
         address user2 = makeAddr("user2");
@@ -1106,13 +1088,13 @@
         ).setReserveInterestRateStrategyAddress(
             address(tokenParamsUsdc.token),
             true,
-            address(mockLendingpoolReserveInterestRateStrategy2)
+            address(MockLendingpoolReserveInterestRateStrategy)
         );
 
         MiniPoolConfigurator(miniPoolContracts.miniPoolAddressesProvider.getMiniPoolConfigurator())
             .setReserveInterestRateStrategyAddress(
             address(tokenParamsUsdc.aToken),
-            address(mockMinipoolReserveInterestRateStrategy2),
+            address(MockMinipoolReserveInterestRateStrategy),
             IMiniPool(miniPool)
         );
         vm.stopPrank();
@@ -1151,8 +1133,17 @@
 
         logMinipoolFlow(address(tokenParamsUsdc.token), address(tokenParamsUsdc.aToken), user2);
 
-        skip(5 days - 2 hours); // at '- 1 hours' it fails
-
+        skip(5 days);
+        assertLt(
+            FlowLimiter(miniPoolContracts.miniPoolAddressesProvider.getFlowLimiter()).currentFlow(
+                address(tokenParamsUsdc.token), address(IMiniPool(miniPool))
+            ),
+            AToken(address(tokenParamsUsdc.aToken)).convertToAssets(
+                IAERC6909(
+                    miniPoolContracts.miniPoolAddressesProvider.getMiniPoolToAERC6909(miniPool)
+                ).balanceOf(address(IMiniPool(miniPool)), 1000 + 0)
+            )
+        );
         logMinipoolFlow(address(tokenParamsUsdc.token), address(tokenParamsUsdc.aToken), user2);
 
         vm.startPrank(user2);
@@ -1163,51 +1154,194 @@
 
         logMinipoolFlow(address(tokenParamsUsdc.token), address(tokenParamsUsdc.aToken), user2);
 
-        skip(5 days - 0 hours); // at '- 1 hours' it succeeds.
-
-        logMinipoolFlow(address(tokenParamsUsdc.token), address(tokenParamsUsdc.aToken), user2);
-
-        vm.startPrank(user2);
-        vm.expectRevert();
-        IMiniPool(miniPool).repay(address(tokenParamsUsdc.aToken), 6000e6, user2);
-        vm.stopPrank();
-
-
-        vm.startPrank(user2);
-        IMiniPool(miniPool).repay(address(tokenParamsUsdc.aToken), 1000e6, user2);
-        vm.stopPrank();
-
-        logMinipoolFlow(address(tokenParamsUsdc.token), address(tokenParamsUsdc.aToken), user2);
-
-        skip(6 days);// days - 3 hours); 
-
-        logMinipoolFlow(address(tokenParamsUsdc.token), address(tokenParamsUsdc.aToken), user2);
-
-
-        vm.startPrank(user2);
-        IMiniPool(miniPool).repay(address(tokenParamsUsdc.aToken), 6000e6, user2);
-        vm.stopPrank();
-
-        logMinipoolFlow(address(tokenParamsUsdc.token), address(tokenParamsUsdc.aToken), user2);
-    }
-
-    function logMinipoolFlow(address asset, address aToken, address user) public view {
-        (,,,,, uint256 hf) = IMiniPool(miniPool).getUserAccountData(user);
-        console.log("hf ::: %18e", hf);
-        console.log(
-            "ERC20DebtTokens ::: %6e",
+        skip(5 days);
+        assertLt(
             FlowLimiter(miniPoolContracts.miniPoolAddressesProvider.getFlowLimiter()).currentFlow(
-                asset, address(IMiniPool(miniPool))
-            )
-        );
-        console.log(
-            "ERC6909 AToken  ::: %6e",
-            AToken(aToken).convertToAssets(
+                address(tokenParamsUsdc.token), address(IMiniPool(miniPool))
+            ),
+            AToken(address(tokenParamsUsdc.aToken)).convertToAssets(
                 IAERC6909(
                     miniPoolContracts.miniPoolAddressesProvider.getMiniPoolToAERC6909(miniPool)
                 ).balanceOf(address(IMiniPool(miniPool)), 1000 + 0)
             )
         );
+        logMinipoolFlow(address(tokenParamsUsdc.token), address(tokenParamsUsdc.aToken), user2);
+
+        vm.startPrank(user2);
+        IMiniPool(miniPool).repay(address(tokenParamsUsdc.aToken), 1000e6, user2);
+        vm.stopPrank();
+
+        logMinipoolFlow(address(tokenParamsUsdc.token), address(tokenParamsUsdc.aToken), user2);
+
+        for (uint256 i = 0; i < 5; i++) {
+            skip(5 days);
+
+            assertLt(
+                FlowLimiter(miniPoolContracts.miniPoolAddressesProvider.getFlowLimiter())
+                    .currentFlow(address(tokenParamsUsdc.token), address(IMiniPool(miniPool))),
+                AToken(address(tokenParamsUsdc.aToken)).convertToAssets(
+                    IAERC6909(
+                        miniPoolContracts.miniPoolAddressesProvider.getMiniPoolToAERC6909(miniPool)
+                    ).balanceOf(address(IMiniPool(miniPool)), 1000 + 0)
+                )
+            );
+
+            vm.startPrank(user2);
+            IMiniPool(miniPool).borrow(address(tokenParamsUsdc.aToken), 1000e6, user2);
+            vm.stopPrank();
+
+            skip(5 days);
+
+            assertLt(
+                FlowLimiter(miniPoolContracts.miniPoolAddressesProvider.getFlowLimiter())
+                    .currentFlow(address(tokenParamsUsdc.token), address(IMiniPool(miniPool))),
+                AToken(address(tokenParamsUsdc.aToken)).convertToAssets(
+                    IAERC6909(
+                        miniPoolContracts.miniPoolAddressesProvider.getMiniPoolToAERC6909(miniPool)
+                    ).balanceOf(address(IMiniPool(miniPool)), 1000 + 0)
+                )
+            );
+
+            logMinipoolFlow(address(tokenParamsUsdc.token), address(tokenParamsUsdc.aToken), user2);
+
+            vm.startPrank(user2);
+            IMiniPool(miniPool).repay(address(tokenParamsUsdc.aToken), 1000e6, user2);
+            vm.stopPrank();
+            logMinipoolFlow(address(tokenParamsUsdc.token), address(tokenParamsUsdc.aToken), user2);
+
+            console.log("i ::: ", i);
+        }
+
+        vm.startPrank(user2);
+        IMiniPool(miniPool).repay(address(tokenParamsUsdc.aToken), 5000e6, user2);
+        vm.stopPrank();
+
+        logMinipoolFlow(address(tokenParamsUsdc.token), address(tokenParamsUsdc.aToken), user2);
+    }
+
+    function testMinipoolZigturH5_2() public {
+        uint256 BrAssetLp = 1e27;
+        uint256 LrAssetLp = 1e26;
+
+        MockLendingpoolReserveInterestRateStrategy MockLendingpoolReserveInterestRateStrategy = new MockLendingpoolReserveInterestRateStrategy(
+            deployedContracts.lendingPoolAddressesProvider, BrAssetLp, LrAssetLp
+        );
+
+        MockMinipoolReserveInterestRateStrategy MockMinipoolReserveInterestRateStrategy = new MockMinipoolReserveInterestRateStrategy(
+            miniPoolContracts.miniPoolAddressesProvider, 1e27, 0
+        );
+
+        TokenParams memory tokenParamsUsdc = TokenParams(erc20Tokens[0], aTokensWrapper[0], 0);
+        TokenParams memory tokenParamsWbtc = TokenParams(erc20Tokens[1], aTokensWrapper[1], 0);
+
+        address user = makeAddr("user");
+        address user2 = makeAddr("user2");
+        uint256 amountUsdc = 100000 * (10 ** tokenParamsUsdc.token.decimals());
+        uint256 amountwBtc = 1 * (10 ** tokenParamsWbtc.token.decimals());
+
+        vm.startPrank(deployedContracts.lendingPoolAddressesProvider.getPoolAdmin());
+        LendingPoolConfigurator(
+            deployedContracts.lendingPoolAddressesProvider.getLendingPoolConfigurator()
+        ).setReserveFactor(address(tokenParamsUsdc.token), true, 0);
+
+        LendingPoolConfigurator(
+            deployedContracts.lendingPoolAddressesProvider.getLendingPoolConfigurator()
+        ).setReserveInterestRateStrategyAddress(
+            address(tokenParamsUsdc.token),
+            true,
+            address(MockLendingpoolReserveInterestRateStrategy)
+        );
+
+        MiniPoolConfigurator(miniPoolContracts.miniPoolAddressesProvider.getMiniPoolConfigurator())
+            .setReserveInterestRateStrategyAddress(
+            address(tokenParamsUsdc.aToken),
+            address(MockMinipoolReserveInterestRateStrategy),
+            IMiniPool(miniPool)
+        );
+        vm.stopPrank();
+
+        miniPoolContracts.miniPoolAddressesProvider.setFlowLimit(
+            address(tokenParamsUsdc.token), miniPool, 10000e6
+        );
+
+        logMinipoolFlow(address(tokenParamsUsdc.token), address(tokenParamsUsdc.aToken), user2);
+
+        IAERC6909 aErc6909Token =
+            IAERC6909(miniPoolContracts.miniPoolAddressesProvider.getMiniPoolToAERC6909(miniPool));
+
+        uint256 USDC_OFFSET = 0;
+        uint256 WBTC_OFFSET = 1;
+
+        /* Deposit tests */
+        fixture_depositTokensToMainPool(amountUsdc, user, tokenParamsUsdc);
+
+        fixture_depositTokensToMainPool(amountwBtc, user2, tokenParamsWbtc);
+        fixture_depositTokensToMainPool(amountUsdc, user2, tokenParamsUsdc);
+
+        fixture_depositATokensToMiniPool(
+            10_000e6, 1000 + USDC_OFFSET, user, tokenParamsUsdc, aErc6909Token
+        );
+
+        fixture_depositATokensToMiniPool(
+            1e8, 1000 + WBTC_OFFSET, user2, tokenParamsWbtc, aErc6909Token
+        );
+
+        vm.prank(user2);
+        IMiniPool(miniPool).borrow(address(tokenParamsUsdc.aToken), 15_000e6, user2);
+
+        logMinipoolFlow(address(tokenParamsUsdc.token), address(tokenParamsUsdc.aToken), user2);
+
+        skip(1);
+        assertLt(
+            FlowLimiter(miniPoolContracts.miniPoolAddressesProvider.getFlowLimiter()).currentFlow(
+                address(tokenParamsUsdc.token), address(IMiniPool(miniPool))
+            ),
+            AToken(address(tokenParamsUsdc.aToken)).convertToAssets(
+                IAERC6909(
+                    miniPoolContracts.miniPoolAddressesProvider.getMiniPoolToAERC6909(miniPool)
+                ).balanceOf(address(IMiniPool(miniPool)), 1000 + 0)
+            )
+        );
+        logMinipoolFlow(address(tokenParamsUsdc.token), address(tokenParamsUsdc.aToken), user2);
+
+        vm.startPrank(user2);
+        uint256 balanceUsdcOwed = aErc6909Token.balanceOf(user2, 2000 + USDC_OFFSET);
+        tokenParamsUsdc.aToken.approve(address(miniPool), balanceUsdcOwed);
+        IMiniPool(miniPool).repay(address(tokenParamsUsdc.aToken), 1000e6, user2);
+        vm.stopPrank();
+
+        logMinipoolFlow(address(tokenParamsUsdc.token), address(tokenParamsUsdc.aToken), user2);
+    }
+
+    function testReverseMathLiquidityRate(
+        uint256 seedCurrentVariableBorrowRate,
+        uint256 seedUtilizationRate
+    ) public view {
+        uint256 utilizationRate = bound(seedUtilizationRate, 1e20, 1e27);
+        uint256 currentVariableBorrowRate = bound(seedCurrentVariableBorrowRate, 1e20, 1e27);
+
+        uint256 currentLiquidityRate = uint256(currentVariableBorrowRate).rayMul(utilizationRate)
+            .percentMul(PercentageMath.PERCENTAGE_FACTOR - 111);
+
+        uint256 currentVariableBorrowRate2 = currentLiquidityRate.rayDiv(
+            utilizationRate.percentMul(PercentageMath.PERCENTAGE_FACTOR - 111)
+        );
+        console.log("currentLiquidityRate ::: ", currentLiquidityRate);
+        assertApproxEqRel(currentVariableBorrowRate, currentVariableBorrowRate2, 0.001e18);
+    }
+
+    function logMinipoolFlow(address asset, address aToken, address user) public view {
+        uint256 flow = FlowLimiter(miniPoolContracts.miniPoolAddressesProvider.getFlowLimiter())
+            .currentFlow(asset, address(IMiniPool(miniPool)));
+
+        uint256 liquidity1 = AToken(aToken).convertToAssets(
+            IAERC6909(miniPoolContracts.miniPoolAddressesProvider.getMiniPoolToAERC6909(miniPool))
+                .balanceOf(address(IMiniPool(miniPool)), 1000 + 0)
+        );
+
+        console.log("ERC20DebtTokens ::: %6e", flow);
+        console.log("ERC6909 AToken  ::: %6e", liquidity1);
+        console.logInt(int256(int256(liquidity1) - int256(flow)));
         console.log("---");
     }
 

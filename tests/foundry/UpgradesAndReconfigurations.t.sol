// SPDX-License-Identifier: BUSL-1.1
pragma solidity ^0.8.0;

import "./MiniPoolFixtures.t.sol";
import "contracts/protocol/libraries/helpers/Errors.sol";
import {WadRayMath} from "contracts/protocol/libraries/math/WadRayMath.sol";
import {PercentageMath} from "contracts/protocol/libraries/math/PercentageMath.sol";
import {ReserveConfiguration} from
    "contracts/protocol/libraries/configuration/ReserveConfiguration.sol";
import {PercentageMath} from "contracts/protocol/libraries/math/PercentageMath.sol";
import "contracts/misc/Cod3xLendDataProvider.sol";
import {LendingPoolV2} from "tests/foundry/helpers/LendingPoolV2.sol";
import {MiniPoolV2} from "tests/foundry/helpers/MiniPoolV2.sol";
import {ATokenERC6909V2} from "tests/foundry/helpers/ATokenERC6909V2.sol";
import {ATokenV2} from "tests/foundry/helpers/ATokenV2.sol";
import {VariableDebtTokenV2} from "tests/foundry/helpers/VariableDebtTokenV2.sol";
import {ILendingPoolConfigurator} from "contracts/interfaces/ILendingPoolConfigurator.sol";

import "forge-std/StdUtils.sol";
import "forge-std/console.sol";
// import {ILendingPool} from "contracts/interfaces/ILendingPool.sol";

contract UpgradesAndReconfigurationsTest is MiniPoolFixtures {
    using PercentageMath for uint256;
    using WadRayMath for uint256;

    ERC20[] erc20Tokens;

    function fixture_depositBorrowAndCheck(
        TokenTypes memory collateralType,
        TokenTypes memory borrowType,
        uint256 amount,
        address user
    ) public returns (DynamicData[] memory dynamicDataBefore, address[] memory aTokens) {
        skip(10 days);

        deal(address(collateralType.token), address(this), 2 * amount);
        uint256 maxValToBorrow =
            fixture_getMaxValueToBorrow(collateralType.token, borrowType.token, amount);
        deal(address(borrowType.token), user, 2 * maxValToBorrow);

        fixture_depositAndBorrow(collateralType, borrowType, user, address(this), amount);

        /* Checks */
        (,, aTokens,) = deployedContracts.cod3xLendDataProvider.getAllLpTokens();
        dynamicDataBefore = new DynamicData[](aTokens.length);
        for (uint8 idx; idx < aTokens.length; idx++) {
            console.log(
                "%s (%s)",
                AToken(aTokens[idx]).UNDERLYING_ASSET_ADDRESS(),
                ERC20(AToken(aTokens[idx]).UNDERLYING_ASSET_ADDRESS()).symbol()
            );
            dynamicDataBefore[idx] = deployedContracts.cod3xLendDataProvider.getLpReserveDynamicData(
                AToken(aTokens[idx]).UNDERLYING_ASSET_ADDRESS(), true
            );
            console.log(
                "availableLiquidity: %s\n  totalVariableDebt: %s\n",
                dynamicDataBefore[idx].availableLiquidity,
                dynamicDataBefore[idx].totalVariableDebt
            );
        }
    }

    function fixture_checkStorageData(
        DynamicData[] memory dynamicDataBefore,
        address[] memory aTokens
    ) public view {
        DynamicData[] memory dynamicDataAfter = new DynamicData[](aTokens.length);
        for (uint8 idx; idx < aTokens.length; idx++) {
            console.log(
                "%s (%s)",
                AToken(aTokens[idx]).UNDERLYING_ASSET_ADDRESS(),
                ERC20(AToken(aTokens[idx]).UNDERLYING_ASSET_ADDRESS()).symbol()
            );
            dynamicDataAfter[idx] = deployedContracts.cod3xLendDataProvider.getLpReserveDynamicData(
                AToken(aTokens[idx]).UNDERLYING_ASSET_ADDRESS(), true
            );
            console.log(
                "availableLiquidity: %s\n  totalVariableDebt: %s\n",
                dynamicDataAfter[idx].availableLiquidity,
                dynamicDataAfter[idx].totalVariableDebt
            );
            assertEq(
                dynamicDataBefore[idx].availableLiquidity, dynamicDataAfter[idx].availableLiquidity
            );
            assertEq(
                dynamicDataBefore[idx].totalVariableDebt, dynamicDataAfter[idx].totalVariableDebt
            );
            assertEq(dynamicDataBefore[idx].liquidityRate, dynamicDataAfter[idx].liquidityRate);
            assertEq(
                dynamicDataBefore[idx].variableBorrowRate, dynamicDataAfter[idx].variableBorrowRate
            );
            assertEq(dynamicDataBefore[idx].liquidityIndex, dynamicDataAfter[idx].liquidityIndex);
            assertEq(
                dynamicDataBefore[idx].variableBorrowIndex,
                dynamicDataAfter[idx].variableBorrowIndex
            );
            assertEq(
                dynamicDataBefore[idx].lastUpdateTimestamp,
                dynamicDataAfter[idx].lastUpdateTimestamp
            );
        }
    }

    function fixture_depositBorrowAndCheckMiniPool(
        TokenParams memory collateralParams,
        TokenParams memory borrowParams,
        uint256 amount,
        address user
    ) public returns (DynamicData[] memory dynamicDataBefore) {
        deal(address(collateralParams.token), user, 10 ** collateralParams.token.decimals() * 1_000);

        /* Deposit tests */
        fixture_miniPoolBorrow(amount, 0, 1, collateralParams, borrowParams, user);

        /* Checks */
        (, address[] memory reserves,,) =
            deployedContracts.cod3xLendDataProvider.getAllMpTokenInfo(0);
        dynamicDataBefore = new DynamicData[](reserves.length);
        for (uint8 idx; idx < reserves.length; idx++) {
            console.log("%s (%s)", reserves[idx], ERC20(reserves[idx]).symbol());
            dynamicDataBefore[idx] =
                deployedContracts.cod3xLendDataProvider.getMpReserveDynamicData(reserves[idx], 0);
            console.log(
                "availableLiquidity: %s\n  totalVariableDebt: %s\n",
                dynamicDataBefore[idx].availableLiquidity,
                dynamicDataBefore[idx].totalVariableDebt
            );
        }
    }

    function fixture_checkStorageDataMiniPool(DynamicData[] memory dynamicDataBefore) public view {
        DynamicData[] memory dynamicDataAfter = new DynamicData[](commonContracts.aTokens.length);
        for (uint8 idx; idx < commonContracts.aTokens.length; idx++) {
            console.log(
                "%s (%s)",
                AToken(commonContracts.aTokens[idx]).UNDERLYING_ASSET_ADDRESS(),
                ERC20(AToken(commonContracts.aTokens[idx]).UNDERLYING_ASSET_ADDRESS()).symbol()
            );
            dynamicDataAfter[idx] = deployedContracts.cod3xLendDataProvider.getMpReserveDynamicData(
                AToken(commonContracts.aTokens[idx]).UNDERLYING_ASSET_ADDRESS(), 0
            );
            console.log(
                "availableLiquidity: %s\n  totalVariableDebt: %s\n",
                dynamicDataAfter[idx].availableLiquidity,
                dynamicDataAfter[idx].totalVariableDebt
            );
            assertEq(
                dynamicDataBefore[idx].availableLiquidity, dynamicDataAfter[idx].availableLiquidity
            );
            assertEq(
                dynamicDataBefore[idx].totalVariableDebt, dynamicDataAfter[idx].totalVariableDebt
            );
            assertEq(dynamicDataBefore[idx].liquidityRate, dynamicDataAfter[idx].liquidityRate);
            assertEq(
                dynamicDataBefore[idx].variableBorrowRate, dynamicDataAfter[idx].variableBorrowRate
            );
            assertEq(dynamicDataBefore[idx].liquidityIndex, dynamicDataAfter[idx].liquidityIndex);
            assertEq(
                dynamicDataBefore[idx].variableBorrowIndex,
                dynamicDataAfter[idx].variableBorrowIndex
            );
            assertEq(
                dynamicDataBefore[idx].lastUpdateTimestamp,
                dynamicDataAfter[idx].lastUpdateTimestamp
            );
        }
    }

    function setUp() public override {
        opFork = vm.createSelectFork(RPC, FORK_BLOCK);
        assertEq(vm.activeFork(), opFork);
        deployedContracts = fixture_deployProtocol();

        configLpAddresses = ConfigAddresses(
            address(deployedContracts.cod3xLendDataProvider),
            address(deployedContracts.stableStrategy),
            address(deployedContracts.volatileStrategy),
            address(deployedContracts.treasury),
            address(deployedContracts.rewarder),
            address(deployedContracts.aTokensAndRatesHelper)
        );
        fixture_configureProtocol(
            address(deployedContracts.lendingPool),
            address(commonContracts.aToken),
            configLpAddresses,
            deployedContracts.lendingPoolConfigurator,
            deployedContracts.lendingPoolAddressesProvider
        );
        commonContracts.mockedVaults =
            fixture_deployReaperVaultMocks(tokens, address(deployedContracts.treasury));
        erc20Tokens = fixture_getErc20Tokens(tokens);
        fixture_transferTokensToTestContract(erc20Tokens, 1_000_000 ether, address(this));
        (miniPoolContracts,) = fixture_deployMiniPoolSetup(
            address(deployedContracts.lendingPoolAddressesProvider),
            address(deployedContracts.lendingPool),
            address(deployedContracts.cod3xLendDataProvider),
            miniPoolContracts
        );

        address[] memory reserves = new address[](2 * tokens.length);
        for (uint8 idx = 0; idx < (2 * tokens.length); idx++) {
            console.log(idx);
            if (idx < tokens.length) {
                reserves[idx] = tokens[idx];
            } else {
                reserves[idx] =
                    address(commonContracts.aTokens[idx - tokens.length].WRAPPER_ADDRESS());
            }
        }
        configLpAddresses.cod3xLendDataProvider =
            address(miniPoolContracts.miniPoolAddressesProvider);
        configLpAddresses.stableStrategy = address(miniPoolContracts.stableStrategy);
        configLpAddresses.volatileStrategy = address(miniPoolContracts.volatileStrategy);
        miniPool =
            fixture_configureMiniPoolReserves(reserves, configLpAddresses, miniPoolContracts, 0);
        vm.prank(miniPoolContracts.miniPoolAddressesProvider.getMainPoolAdmin());
        miniPoolContracts.miniPoolConfigurator.setMinDebtThreshold(0, IMiniPool(miniPool));
        vm.label(miniPool, "MiniPool");

        /* --- --- General Settings --- ---*/
        // uint256 offset;
        uint256 amount;
        address user = makeAddr("user");

        /* --- Lending Pool deposit --- */
        console.log("Lending Pool deposit");

        /* Fuzz vector creation */
        // offset = bound(offset, 0, tokens.length - 1);
        TokenTypes memory collateralType = TokenTypes({
            token: erc20Tokens[USDC_OFFSET],
            aToken: commonContracts.aTokens[USDC_OFFSET],
            debtToken: commonContracts.variableDebtTokens[USDC_OFFSET]
        });

        TokenTypes memory borrowType = TokenTypes({
            token: erc20Tokens[WBTC_OFFSET],
            aToken: commonContracts.aTokens[WBTC_OFFSET],
            debtToken: commonContracts.variableDebtTokens[WBTC_OFFSET]
        });

        amount = bound(
            amount,
            10 ** collateralType.token.decimals() / 100,
            collateralType.token.balanceOf(address(this)) / 2
        );

        deal(address(collateralType.token), address(this), 2 * amount);
        uint256 maxValToBorrow =
            fixture_getMaxValueToBorrow(collateralType.token, borrowType.token, amount);
        deal(address(borrowType.token), user, 2 * maxValToBorrow);

        fixture_depositAndBorrow(collateralType, borrowType, user, address(this), amount);

        /* --- Mini Pool deposit --- */
        console.log("Mini Pool deposit");

        /* Fuzz vector creation */
        // offset = bound(offset, 0, tokens.length - 1);
        Oracle oracle = Oracle(miniPoolContracts.miniPoolAddressesProvider.getPriceOracle());
        TokenParams memory collateralParams = TokenParams(
            erc20Tokens[USDC_OFFSET],
            commonContracts.aTokensWrapper[USDC_OFFSET],
            oracle.getAssetPrice(address(erc20Tokens[USDC_OFFSET]))
        );
        TokenParams memory borrowParams = TokenParams(
            erc20Tokens[WBTC_OFFSET],
            commonContracts.aTokensWrapper[WBTC_OFFSET],
            oracle.getAssetPrice(address(erc20Tokens[WBTC_OFFSET]))
        );
        amount = bound(
            amount,
            10 ** collateralParams.token.decimals() / 100,
            10 ** collateralParams.token.decimals() * 1_000
        );

        deal(address(collateralParams.token), user, 10 ** collateralParams.token.decimals() * 1_000);

        /* Deposit tests */
        fixture_miniPoolBorrow(amount, 0, 1, collateralParams, borrowParams, user);
    }

    /**
     * Preconditions:
     * 1. LendingPool Configured
     * 2. LendingPool has already borrowed tokens - some debt and interest rates accrued
     * Test Scenario:
     * 1. Admin upgrades lending pool
     * 2. Check if the dynamic data doesn't change after update
     * 3. Deposit and borrow again
     * Invariants:
     * 1. Storage data shouldn't be affected by the upgrade
     * 2. All action shall be possible to do after upgrade
     */
    function testUpgradeOfLendingPool() public {
        // uint256 offset;
        uint256 amount;
        address user = makeAddr("user");

        console.log("Second Lending Pool deposit");

        TokenTypes memory collateralType = TokenTypes({
            token: erc20Tokens[USDC_OFFSET],
            aToken: commonContracts.aTokens[USDC_OFFSET],
            debtToken: commonContracts.variableDebtTokens[USDC_OFFSET]
        });

        TokenTypes memory borrowType = TokenTypes({
            token: erc20Tokens[WBTC_OFFSET],
            aToken: commonContracts.aTokens[WBTC_OFFSET],
            debtToken: commonContracts.variableDebtTokens[WBTC_OFFSET]
        });

        amount = bound(
            amount,
            10 ** collateralType.token.decimals() / 100,
            10 ** collateralType.token.decimals() * 1_000
        );

        (DynamicData[] memory dynamicDataBefore, address[] memory aTokens) =
            fixture_depositBorrowAndCheck(collateralType, borrowType, amount, user);

        {
            LendingPoolV2 lpv2 = new LendingPoolV2();

            address lendingPoolProxy =
                address(deployedContracts.lendingPoolAddressesProvider.getLendingPool());

            vm.prank(address(deployedContracts.lendingPoolAddressesProvider));
            address previousPoolImpl = InitializableImmutableAdminUpgradeabilityProxy(
                payable(lendingPoolProxy)
            ).implementation();

            lpv2.initialize(address(deployedContracts.lendingPoolAddressesProvider));
            deployedContracts.lendingPoolAddressesProvider.setLendingPoolImpl(address(lpv2));
            lendingPoolProxy =
                address(deployedContracts.lendingPoolAddressesProvider.getLendingPool());

            /* Check if addresses are updated */
            deployedContracts.lendingPool = LendingPool(lendingPoolProxy);
            vm.startPrank(address(deployedContracts.lendingPoolAddressesProvider));
            // console.log(
            //     "Impl: ",
            //     InitializableImmutableAdminUpgradeabilityProxy(payable(address(lendingPoolProxy)))
            //         .implementation()
            // );
            assertNotEq(
                previousPoolImpl,
                InitializableImmutableAdminUpgradeabilityProxy(payable(lendingPoolProxy))
                    .implementation()
            );
            vm.stopPrank();
        }
        /* 1. Storage data shouldn't be affected by the upgrade */
        fixture_checkStorageData(dynamicDataBefore, aTokens);

        /* 2. Actions shall be possible to do after upgrade */
        deal(address(collateralType.token), address(this), 2 * amount);
        uint256 maxValToBorrow =
            fixture_getMaxValueToBorrow(collateralType.token, borrowType.token, amount);
        deal(address(borrowType.token), user, 2 * maxValToBorrow);
        fixture_depositAndBorrow(collateralType, borrowType, user, address(this), amount);
    }

    /**
     * Preconditions:
     * 1. MiniPool Configured
     * 2. MiniPool has already borrowed tokens - some debt and interest rates accrued
     * Test Scenario:
     * 1. Admin upgrades mini pool
     * 2. Check if the dynamic data doesn't change after update
     * 3. Deposit and borrow again
     * Invariants:
     * 1. Storage data shouldn't be affected by the upgrade
     * 2. All action shall be possible to do after upgrade
     */
    function testUpgradeOfMiniPool() public {
        skip(10 days);

        uint256 amount;
        address user = makeAddr("user");

        console.log("Second Mini Pool deposit");

        /* Fuzz vector creation */
        // offset = bound(offset, 0, tokens.length - 1);
        Oracle oracle = Oracle(miniPoolContracts.miniPoolAddressesProvider.getPriceOracle());
        TokenParams memory collateralParams = TokenParams(
            erc20Tokens[USDC_OFFSET],
            commonContracts.aTokensWrapper[USDC_OFFSET],
            oracle.getAssetPrice(address(erc20Tokens[USDC_OFFSET]))
        );
        TokenParams memory borrowParams = TokenParams(
            erc20Tokens[WBTC_OFFSET],
            commonContracts.aTokensWrapper[WBTC_OFFSET],
            oracle.getAssetPrice(address(erc20Tokens[WBTC_OFFSET]))
        );
        amount = bound(
            amount,
            10 ** collateralParams.token.decimals() / 100,
            10 ** collateralParams.token.decimals() * 1_000
        );

        DynamicData[] memory dynamicDataBefore =
            fixture_depositBorrowAndCheckMiniPool(collateralParams, borrowParams, amount, user);

        {
            MiniPoolV2 mpv2 = new MiniPoolV2();
            ATokenERC6909V2 erc6909v2 = new ATokenERC6909V2();
            vm.startPrank(address(miniPoolContracts.miniPoolAddressesProvider));
            address previousMiniPoolImpl = InitializableImmutableAdminUpgradeabilityProxy(
                payable(miniPoolContracts.miniPoolAddressesProvider.getMiniPool(0))
            ).implementation();
            address previousAErc6909Impl = InitializableImmutableAdminUpgradeabilityProxy(
                payable(miniPoolContracts.miniPoolAddressesProvider.getMiniPoolToAERC6909(0))
            ).implementation();

            address previousMiniPoolProxy =
                miniPoolContracts.miniPoolAddressesProvider.getMiniPool(0);
            uint256 previousId = miniPoolContracts.miniPoolAddressesProvider.getMiniPoolId(
                address(previousMiniPoolProxy)
            );
            address previousAERC6909Proxy =
                miniPoolContracts.miniPoolAddressesProvider.getMiniPoolToAERC6909(previousId);

            vm.stopPrank();
            miniPoolContracts.miniPoolAddressesProvider.setMiniPoolImpl(address(mpv2), previousId);
            miniPoolContracts.miniPoolAddressesProvider.setAToken6909Impl(
                address(erc6909v2), previousId
            );
            miniPoolContracts.miniPoolImpl = MiniPool(address(mpv2));

<<<<<<< HEAD
            address currentMiniPoolProxy =
                miniPoolContracts.miniPoolAddressesProvider.getMiniPool(previousId);

            assertEq(previousMiniPoolProxy, currentMiniPoolProxy);
            assertEq(
                previousAERC6909Proxy,
                miniPoolContracts.miniPoolAddressesProvider.getMiniPoolToAERC6909(previousId)
            );
            assertEq(
                previousId,
                miniPoolContracts.miniPoolAddressesProvider.getMiniPoolId(
                    address(currentMiniPoolProxy)
                )
            );
=======
            vm.startPrank(miniPoolContracts.miniPoolAddressesProvider.getMainPoolAdmin());
            miniPoolContracts.miniPoolConfigurator.setMinDebtThreshold(
                0, IMiniPool(miniPoolContracts.miniPoolAddressesProvider.getMiniPool(0))
            );
            vm.stopPrank();
>>>>>>> 9b4345c3

            /* Check if addresses are updated */
            vm.startPrank(address(miniPoolContracts.miniPoolAddressesProvider));
            assertNotEq(
                InitializableImmutableAdminUpgradeabilityProxy(
                    payable(miniPoolContracts.miniPoolAddressesProvider.getMiniPool(0))
                ).implementation(),
                previousMiniPoolImpl
            );
            assertNotEq(
                InitializableImmutableAdminUpgradeabilityProxy(
                    payable(miniPoolContracts.miniPoolAddressesProvider.getMiniPoolToAERC6909(0))
                ).implementation(),
                previousAErc6909Impl
            );
            vm.stopPrank();
        }

        /* 1. Storage data shouldn't be affected by the upgrade */
        fixture_checkStorageDataMiniPool(dynamicDataBefore);

        amount = bound(
            amount,
            10 ** collateralParams.token.decimals() / 100,
            10 ** collateralParams.token.decimals() * 1_000
        );

        /* 2. All action shall be possible to do after upgrade */
        deal(address(collateralParams.token), user, 10 ** collateralParams.token.decimals() * 1_000);

        /* Deposit tests */
        console.log("Deposit tests");
        fixture_miniPoolBorrow(amount, 0, 1, collateralParams, borrowParams, user);
    }

    function testUpdateATokenInput() public {
        uint256 amount;
        address user = makeAddr("user");

        console.log("Second Lending Pool deposit");

        TokenTypes memory collateralType = TokenTypes({
            token: erc20Tokens[USDC_OFFSET],
            aToken: commonContracts.aTokens[USDC_OFFSET],
            debtToken: commonContracts.variableDebtTokens[USDC_OFFSET]
        });

        TokenTypes memory borrowType = TokenTypes({
            token: erc20Tokens[WBTC_OFFSET],
            aToken: commonContracts.aTokens[WBTC_OFFSET],
            debtToken: commonContracts.variableDebtTokens[WBTC_OFFSET]
        });

        amount = bound(
            amount,
            10 ** collateralType.token.decimals() / 100,
            10 ** collateralType.token.decimals() * 1_000
        );

        (DynamicData[] memory dynamicDataBefore, address[] memory aTokens) =
            fixture_depositBorrowAndCheck(collateralType, borrowType, amount, user);

        {
            ATokenV2 aTokenV2 = new ATokenV2();

            console.log("aTokenV2 Impl: ", address(aTokenV2));

            console.log("1.aTokenV1 ", address(commonContracts.aTokens[USDC_OFFSET]));
            console.log("1. aTokenV1 Impl: ", address(commonContracts.aToken));

            (address previousPoolImpl,) = deployedContracts.cod3xLendDataProvider.getLpTokens(
                address(collateralType.token), true
            );
            console.log("2.aTokenV1 ", previousPoolImpl);

            vm.prank(address(deployedContracts.lendingPoolConfigurator));
            previousPoolImpl = InitializableImmutableAdminUpgradeabilityProxy(
                payable(previousPoolImpl)
            ).implementation();
            console.log("2.aTokenV1 Impl", previousPoolImpl);

            string memory tmpSymbol = collateralType.token.symbol();
            ILendingPoolConfigurator.UpdateATokenInput memory input = ILendingPoolConfigurator
                .UpdateATokenInput({
                asset: address(collateralType.token),
                reserveType: true,
                treasury: address(deployedContracts.treasury),
                incentivesController: address(deployedContracts.rewarder),
                name: string.concat("Cod3x Lend ", tmpSymbol),
                symbol: string.concat("cl", tmpSymbol),
                implementation: address(aTokenV2),
                params: "0x10"
            });
            // vm.prank(address(deployedContracts.lendingPoolAddressesProvider));
            vm.prank(admin); //pool admin
            deployedContracts.lendingPoolConfigurator.updateAToken(input);

            (address currentImpl,) = deployedContracts.cod3xLendDataProvider.getLpTokens(
                address(collateralType.token), true
            );

            vm.prank(address(deployedContracts.lendingPoolConfigurator));
            currentImpl = InitializableImmutableAdminUpgradeabilityProxy(payable(currentImpl))
                .implementation();
            assertNotEq(previousPoolImpl, currentImpl, "Implementations are equal after update");
        }
        /* 1. Storage data shouldn't be affected by the upgrade */
        fixture_checkStorageData(dynamicDataBefore, aTokens);

        /* 2. Actions shall be possible to do after upgrade */
        deal(address(collateralType.token), address(this), 2 * amount);
        uint256 maxValToBorrow =
            fixture_getMaxValueToBorrow(collateralType.token, borrowType.token, amount);
        deal(address(borrowType.token), user, 2 * maxValToBorrow);

        fixture_depositAndBorrow(collateralType, borrowType, user, address(this), amount);
    }

    function testUpdateDebtTokenInput() public {
        uint256 amount;
        address user = makeAddr("user");

        console.log("Second Lending Pool deposit");

        TokenTypes memory collateralType = TokenTypes({
            token: erc20Tokens[USDC_OFFSET],
            aToken: commonContracts.aTokens[USDC_OFFSET],
            debtToken: commonContracts.variableDebtTokens[USDC_OFFSET]
        });

        TokenTypes memory borrowType = TokenTypes({
            token: erc20Tokens[WBTC_OFFSET],
            aToken: commonContracts.aTokens[WBTC_OFFSET],
            debtToken: commonContracts.variableDebtTokens[WBTC_OFFSET]
        });

        amount = bound(
            amount,
            10 ** collateralType.token.decimals() / 100,
            10 ** collateralType.token.decimals() * 1_000
        );

        (DynamicData[] memory dynamicDataBefore, address[] memory aTokens) =
            fixture_depositBorrowAndCheck(collateralType, borrowType, amount, user);

        {
            VariableDebtTokenV2 variableDebtTokenV2 = new VariableDebtTokenV2();

            (, address previousPoolImpl) = deployedContracts.cod3xLendDataProvider.getLpTokens(
                address(collateralType.token), true
            );
            console.log("2.aTokenV1 ", previousPoolImpl);

            vm.prank(address(deployedContracts.lendingPoolConfigurator));
            previousPoolImpl = InitializableImmutableAdminUpgradeabilityProxy(
                payable(previousPoolImpl)
            ).implementation();
            console.log("2.aTokenV1 Impl", previousPoolImpl);

            string memory tmpSymbol = collateralType.token.symbol();
            ILendingPoolConfigurator.UpdateDebtTokenInput memory input = ILendingPoolConfigurator
                .UpdateDebtTokenInput({
                asset: address(collateralType.token),
                reserveType: true,
                incentivesController: address(deployedContracts.rewarder),
                name: string.concat("Cod3x Lend Debt", tmpSymbol),
                symbol: string.concat("debt", tmpSymbol),
                implementation: address(variableDebtTokenV2),
                params: "0x10"
            });
            // vm.prank(address(deployedContracts.lendingPoolAddressesProvider));
            vm.prank(admin); //pool admin
            deployedContracts.lendingPoolConfigurator.updateVariableDebtToken(input);

            (, address currentImpl) = deployedContracts.cod3xLendDataProvider.getLpTokens(
                address(collateralType.token), true
            );

            vm.prank(address(deployedContracts.lendingPoolConfigurator));
            currentImpl = InitializableImmutableAdminUpgradeabilityProxy(payable(currentImpl))
                .implementation();
            assertNotEq(previousPoolImpl, currentImpl, "Implementations are equal after update");
        }
        /* 1. Storage data shouldn't be affected by the upgrade */
        fixture_checkStorageData(dynamicDataBefore, aTokens);

        /* 2. Actions shall be possible to do after upgrade */
        deal(address(collateralType.token), address(this), 2 * amount);
        uint256 maxValToBorrow =
            fixture_getMaxValueToBorrow(collateralType.token, borrowType.token, amount);
        deal(address(borrowType.token), user, 2 * maxValToBorrow);

        fixture_depositAndBorrow(collateralType, borrowType, user, address(this), amount);
    }

    function testMassUpgradeMiniPools() public {
        uint256 iterations = 10;
        MiniPoolAddressesProvider mpap =
            MiniPoolAddressesProvider(miniPoolContracts.miniPoolAddressesProvider);
        MiniPoolV2 mpv2 = new MiniPoolV2();
        ATokenERC6909V2 erc6909v2 = new ATokenERC6909V2();
        for (uint256 i = 0; i < iterations; i++) {
            mpap.deployMiniPool(address(mpv2), address(erc6909v2), address(this));
        }
        MiniPoolV2 mpv3 = new MiniPoolV2();
        ATokenERC6909V2 erc6909v3 = new ATokenERC6909V2();

        mpap.updateAllMiniPools(address(mpv2), address(mpv3));

        address payable miniPoolProxyAddress = payable(mpap.getMiniPool(1));
        InitializableImmutableAdminUpgradeabilityProxy proxy =
            InitializableImmutableAdminUpgradeabilityProxy(miniPoolProxyAddress);
        vm.prank(address(mpap));
        address implementation = proxy.implementation();
        assertEq(implementation, address(mpv3));
        mpap.updateAllMiniPools(address(mpv3), address(mpv2));
        vm.prank(address(mpap));
        implementation = proxy.implementation();
        assertEq(implementation, address(mpv2));
    }

    function testMassUpgradeATokens() public {
        uint256 iterations = 10;
        MiniPoolAddressesProvider mpap =
            MiniPoolAddressesProvider(miniPoolContracts.miniPoolAddressesProvider);
        MiniPoolV2 mpv2 = new MiniPoolV2();
        ATokenERC6909V2 erc6909v2 = new ATokenERC6909V2();
        for (uint256 i = 0; i < iterations; i++) {
            mpap.deployMiniPool(address(mpv2), address(erc6909v2), address(this));
        }
        MiniPoolV2 mpv3 = new MiniPoolV2();
        ATokenERC6909V2 erc6909v3 = new ATokenERC6909V2();

        mpap.updateAllATokens(address(erc6909v2), address(erc6909v3));

        address payable aTokenProxyAddress = payable(mpap.getMiniPoolToAERC6909(1));
        InitializableImmutableAdminUpgradeabilityProxy proxy =
            InitializableImmutableAdminUpgradeabilityProxy(aTokenProxyAddress);
        vm.prank(address(mpap));
        address implementation = proxy.implementation();
        assertEq(implementation, address(erc6909v3));
        mpap.updateAllATokens(address(erc6909v3), address(erc6909v2));
        vm.prank(address(mpap));
        implementation = proxy.implementation();
        assertEq(implementation, address(erc6909v2));
    }

    function testSomeMiniPoolsUpgrade() public {
        uint256[] memory ids = new uint256[](10);
        uint256 iterations = 10;
        MiniPoolAddressesProvider mpap =
            MiniPoolAddressesProvider(miniPoolContracts.miniPoolAddressesProvider);
        MiniPoolV2 mpv2 = new MiniPoolV2();
        ATokenERC6909V2 erc6909v2 = new ATokenERC6909V2();
        for (uint256 i = 0; i < iterations; i++) {
            mpap.deployMiniPool(address(mpv2), address(erc6909v2), address(this));
            ids[i] = (i);
        }
        MiniPoolV2 mpv3 = new MiniPoolV2();
        ATokenERC6909V2 erc6909v3 = new ATokenERC6909V2();

        mpap.updateSomeATokens(ids, address(erc6909v3));
        mpap.updateSomeMiniPools(ids, address(mpv3));

        address payable aTokenProxyAddress = payable(mpap.getMiniPoolToAERC6909(1));
        InitializableImmutableAdminUpgradeabilityProxy proxy =
            InitializableImmutableAdminUpgradeabilityProxy(aTokenProxyAddress);
        vm.prank(address(mpap));
        address implementation = proxy.implementation();
        assertEq(implementation, address(erc6909v3));
        mpap.updateAllATokens(address(erc6909v3), address(erc6909v2));
        vm.prank(address(mpap));
        implementation = proxy.implementation();
        assertEq(implementation, address(erc6909v2));
    }
}<|MERGE_RESOLUTION|>--- conflicted
+++ resolved
@@ -431,7 +431,7 @@
             );
             miniPoolContracts.miniPoolImpl = MiniPool(address(mpv2));
 
-<<<<<<< HEAD
+
             address currentMiniPoolProxy =
                 miniPoolContracts.miniPoolAddressesProvider.getMiniPool(previousId);
 
@@ -446,13 +446,12 @@
                     address(currentMiniPoolProxy)
                 )
             );
-=======
+
             vm.startPrank(miniPoolContracts.miniPoolAddressesProvider.getMainPoolAdmin());
             miniPoolContracts.miniPoolConfigurator.setMinDebtThreshold(
                 0, IMiniPool(miniPoolContracts.miniPoolAddressesProvider.getMiniPool(0))
             );
             vm.stopPrank();
->>>>>>> 9b4345c3
 
             /* Check if addresses are updated */
             vm.startPrank(address(miniPoolContracts.miniPoolAddressesProvider));

--- conflicted
+++ resolved
@@ -28,11 +28,7 @@
 
       const usdcDepositValue = (USDC_DEPOSIT_SIZE).mul(await usdcPriceFeed.latestAnswer());
 
-<<<<<<< HEAD
-      const usdcLTV = (await aaveProtocolDataProvider.getReserveConfigurationData(usdc.address, false)).ltv;
-=======
       const usdcLTV = (await protocolDataProvider.getReserveConfigurationData(usdc.address, false)).ltv;
->>>>>>> 09112a01
 
       const usdcMaxBorrowNative = ( USDC_DEPOSIT_SIZE * (usdcLTV / 10000));
 
@@ -50,11 +46,7 @@
       await deposit(lendingPoolProxy, addr1, wbtc.address, false, WBTC_DEPOSIT_SIZE, addr1.address);
 
       await borrow(lendingPoolProxy, owner, wbtc.address, false, maxBitcoinBorrow, owner.address);
-<<<<<<< HEAD
-      const userReserveData = await aaveProtocolDataProvider.getUserReserveData(usdc.address, false, owner.address);
-=======
       const userReserveData = await protocolDataProvider.getUserReserveData(usdc.address, false, owner.address);
->>>>>>> 09112a01
       const amountToLiquidate = userReserveData.currentVariableDebt.div(2);
 
       // address collateralAsset, address debtAsset, address user, uint256 debtToCover, bool receiveAToken
@@ -75,11 +67,7 @@
 
       const usdcDepositValue = (USDC_DEPOSIT_SIZE).mul(await usdcPriceFeed.latestAnswer());
 
-<<<<<<< HEAD
-      const usdcLTV = (await aaveProtocolDataProvider.getReserveConfigurationData(usdc.address, false)).ltv;
-=======
       const usdcLTV = (await protocolDataProvider.getReserveConfigurationData(usdc.address, false)).ltv;
->>>>>>> 09112a01
 
       const usdcMaxBorrowNative = ( USDC_DEPOSIT_SIZE * (usdcLTV / 10000));
 
@@ -102,21 +90,12 @@
       expect(userAccountDataBefore.healthFactor).to.be.gt(MIN_HEALTH_FACTOR);
 
       const newUsdcPriceFeed = await deployMockAggregator("94000000");
-<<<<<<< HEAD
-      await setAssetSources(aaveOracle, owner, [usdc.address], [newUsdcPriceFeed.address])
-
-      // BEFORE
-      const usdcReserveDataBefore = await aaveProtocolDataProvider.getReserveData(usdc.address, false);
-      const wbtcReserveDataBefore = await aaveProtocolDataProvider.getReserveData(wbtc.address, false);
-      const userReserveDataBefore = await aaveProtocolDataProvider.getUserReserveData(wbtc.address, false, owner.address);
-=======
       await setAssetSources(oracle, owner, [usdc.address], [newUsdcPriceFeed.address])
 
       // BEFORE
       const usdcReserveDataBefore = await protocolDataProvider.getReserveData(usdc.address, false);
       const wbtcReserveDataBefore = await protocolDataProvider.getReserveData(wbtc.address, false);
       const userReserveDataBefore = await protocolDataProvider.getUserReserveData(wbtc.address, false, owner.address);
->>>>>>> 09112a01
 
       await prepareMockTokens(wbtc, addr2, WBTC_DEPOSIT_SIZE);
       await approve(lendingPoolProxy.address, wbtc, addr2);
@@ -132,15 +111,9 @@
       );
 
       // AFTER
-<<<<<<< HEAD
-      const usdcReserveDataAfter = await aaveProtocolDataProvider.getReserveData(usdc.address, false);
-      const wbtcReserveDataAfter = await aaveProtocolDataProvider.getReserveData(wbtc.address, false);
-      const userReserveDataAfter = await aaveProtocolDataProvider.getUserReserveData(wbtc.address, false, owner.address);
-=======
       const usdcReserveDataAfter = await protocolDataProvider.getReserveData(usdc.address, false);
       const wbtcReserveDataAfter = await protocolDataProvider.getReserveData(wbtc.address, false);
       const userReserveDataAfter = await protocolDataProvider.getUserReserveData(wbtc.address, false, owner.address);
->>>>>>> 09112a01
       const userAccountDataAfter = await lendingPoolProxy.getUserAccountData(owner.address);
 
       const collateralPrice = await newUsdcPriceFeed.latestAnswer();
@@ -148,11 +121,7 @@
       const collateralDecimals = await usdc.decimals();
       const debtDecimals = await wbtc.decimals();
 
-<<<<<<< HEAD
-      const reserveConfigurationData = await aaveProtocolDataProvider.getReserveConfigurationData(usdc.address, false);
-=======
       const reserveConfigurationData = await protocolDataProvider.getReserveConfigurationData(usdc.address, false);
->>>>>>> 09112a01
 
       const expectedCollateralLiquidated = debtPrice
         .mul(amountToLiquidate.mul(reserveConfigurationData.liquidationBonus).div(10000))
@@ -203,11 +172,7 @@
       );
 
       expect(
-<<<<<<< HEAD
-        (await aaveProtocolDataProvider.getUserReserveData(usdc.address, false, owner.address))
-=======
         (await protocolDataProvider.getUserReserveData(usdc.address, false, owner.address))
->>>>>>> 09112a01
           .usageAsCollateralEnabled
       ).to.be.true;
     });
@@ -225,11 +190,7 @@
 
       const usdcDepositValue = (USDC_DEPOSIT_SIZE).mul(await usdcPriceFeed.latestAnswer());
 
-<<<<<<< HEAD
-      const usdcLTV = (await aaveProtocolDataProvider.getReserveConfigurationData(usdc.address, false)).ltv;
-=======
       const usdcLTV = (await protocolDataProvider.getReserveConfigurationData(usdc.address, false)).ltv;
->>>>>>> 09112a01
 
       const usdcMaxBorrowNative = ( USDC_DEPOSIT_SIZE * (usdcLTV / 10000));
 
@@ -247,11 +208,7 @@
       await deposit(lendingPoolProxy, addr1, wbtc.address, false, WBTC_DEPOSIT_SIZE, addr1.address);
 
       await borrow(lendingPoolProxy, owner, wbtc.address, false, maxBitcoinBorrow, owner.address);
-<<<<<<< HEAD
-      const userReserveData = await aaveProtocolDataProvider.getUserReserveData(usdc.address, false, owner.address);
-=======
       const userReserveData = await protocolDataProvider.getUserReserveData(usdc.address, false, owner.address);
->>>>>>> 09112a01
       const amountToLiquidate = userReserveData.currentVariableDebt.div(2);
 
       // address collateralAsset, address debtAsset, address user, uint256 debtToCover, bool receiveAToken
@@ -273,11 +230,7 @@
 
       const usdcDepositValue = (USDC_DEPOSIT_SIZE).mul(await usdcPriceFeed.latestAnswer());
 
-<<<<<<< HEAD
-      const usdcLTV = (await aaveProtocolDataProvider.getReserveConfigurationData(usdc.address, false)).ltv;
-=======
       const usdcLTV = (await protocolDataProvider.getReserveConfigurationData(usdc.address, false)).ltv;
->>>>>>> 09112a01
 
       const usdcMaxBorrowNative = ( USDC_DEPOSIT_SIZE * (usdcLTV / 10000));
 
@@ -300,21 +253,12 @@
       expect(userAccountDataBefore.healthFactor).to.be.gt(MIN_HEALTH_FACTOR);
 
       const newUsdcPriceFeed = await deployMockAggregator("94000000", usdc.decimals());
-<<<<<<< HEAD
-      await setAssetSources(aaveOracle, owner, [usdc.address], [newUsdcPriceFeed.address])
-
-      // BEFORE
-      const usdcReserveDataBefore = await aaveProtocolDataProvider.getReserveData(usdc.address, false);
-      const wbtcReserveDataBefore = await aaveProtocolDataProvider.getReserveData(wbtc.address, false);
-      const userReserveDataBefore = await aaveProtocolDataProvider.getUserReserveData(wbtc.address, false, owner.address);
-=======
       await setAssetSources(oracle, owner, [usdc.address], [newUsdcPriceFeed.address])
 
       // BEFORE
       const usdcReserveDataBefore = await protocolDataProvider.getReserveData(usdc.address, false);
       const wbtcReserveDataBefore = await protocolDataProvider.getReserveData(wbtc.address, false);
       const userReserveDataBefore = await protocolDataProvider.getUserReserveData(wbtc.address, false, owner.address);
->>>>>>> 09112a01
 
       await prepareMockTokens(wbtc, addr2, WBTC_DEPOSIT_SIZE);
       await approve(lendingPoolProxy.address, wbtc, addr2);
@@ -331,15 +275,9 @@
       );
 
       // AFTER
-<<<<<<< HEAD
-      const usdcReserveDataAfter = await aaveProtocolDataProvider.getReserveData(usdc.address, false);
-      const wbtcReserveDataAfter = await aaveProtocolDataProvider.getReserveData(wbtc.address, false);
-      const userReserveDataAfter = await aaveProtocolDataProvider.getUserReserveData(wbtc.address, false, owner.address);
-=======
       const usdcReserveDataAfter = await protocolDataProvider.getReserveData(usdc.address, false);
       const wbtcReserveDataAfter = await protocolDataProvider.getReserveData(wbtc.address, false);
       const userReserveDataAfter = await protocolDataProvider.getUserReserveData(wbtc.address, false, owner.address);
->>>>>>> 09112a01
       const userAccountDataAfter = await lendingPoolProxy.getUserAccountData(owner.address);
 
       const collateralPrice = await newUsdcPriceFeed.latestAnswer();
@@ -347,11 +285,7 @@
       const collateralDecimals = await usdc.decimals();
       const debtDecimals = await wbtc.decimals();
 
-<<<<<<< HEAD
-      const reserveConfigurationData = await aaveProtocolDataProvider.getReserveConfigurationData(usdc.address, false);
-=======
       const reserveConfigurationData = await protocolDataProvider.getReserveConfigurationData(usdc.address, false);
->>>>>>> 09112a01
 
       const expectedCollateralLiquidated = debtPrice
         .mul(amountToLiquidate.mul(reserveConfigurationData.liquidationBonus).div(10000))
@@ -402,11 +336,7 @@
       );
 
       expect(
-<<<<<<< HEAD
-        (await aaveProtocolDataProvider.getUserReserveData(usdc.address, false, owner.address))
-=======
         (await protocolDataProvider.getUserReserveData(usdc.address, false, owner.address))
->>>>>>> 09112a01
           .usageAsCollateralEnabled
       ).to.be.true;
     });

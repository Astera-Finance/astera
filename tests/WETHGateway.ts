--- conflicted
+++ resolved
@@ -68,11 +68,7 @@
 
     const priorEthersBalance = await owner.getBalance();
 
-<<<<<<< HEAD
-    const ethLTV = (await aaveProtocolDataProvider.getReserveConfigurationData(weth.address, false)).ltv;
-=======
     const ethLTV = (await protocolDataProvider.getReserveConfigurationData(weth.address, false)).ltv;
->>>>>>> 09112a01
     const ethMaxBorrowNative = ETH_DEPOSIT_SIZE.mul(ethLTV).div(10000);
 
     const approveTx = await approveDelegation(variableDebtETH, owner, wETHGateway.address, ethMaxBorrowNative);
@@ -102,11 +98,7 @@
 
     const priorEthersBalance = await owner.getBalance();
 
-<<<<<<< HEAD
-    const ethLTV = (await aaveProtocolDataProvider.getReserveConfigurationData(weth.address, false)).ltv;
-=======
     const ethLTV = (await protocolDataProvider.getReserveConfigurationData(weth.address, false)).ltv;
->>>>>>> 09112a01
     const ethMaxBorrowNative = ETH_DEPOSIT_SIZE.mul(ethLTV).div(10000);
 
     const approveTx = await approveDelegation(variableDebtETH, owner, wETHGateway.address, ethMaxBorrowNative);

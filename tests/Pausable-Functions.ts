import { expect } from "chai";
import hre from "hardhat";
import { Wallet, utils, BigNumber } from "ethers"; 
import { loadFixture } from "@nomicfoundation/hardhat-network-helpers";
import { 
  deployProtocol,
  prepareMockTokens,
  approve,
  deposit,
  withdraw,
  borrow,
  repay,
  deployMockFlashLoanReceiver,
  setUserUseReserveAsCollateral,
  deployMockAggregator,
  setAssetSources
} from "./helpers/test-helpers";

describe("Pausable-Functions", function () {
  let owner, addr1, addr2, addr3, depositor, borrower, liquidator;

  it("Tries to transfer grainToken while LendingPool is paused", async function () {
    [owner, addr1, addr2] = await ethers.getSigners();
    const USDC_DEPOSIT_SIZE = ethers.utils.parseUnits("1000", 6);

    const { usdc, grainUSDC, lendingPoolProxy, lendingPoolConfiguratorProxy } = await loadFixture(deployProtocol);

    await prepareMockTokens(usdc, addr1, USDC_DEPOSIT_SIZE);

    await approve(lendingPoolProxy.address, usdc, addr1);

    const usdcDeposit = await deposit(lendingPoolProxy, addr1, usdc.address, false, USDC_DEPOSIT_SIZE, addr1.address);
    const addr1Balance = await grainUSDC.balanceOf(addr1.address);
    const addr2Balance = await grainUSDC.balanceOf(addr2.address);

    await lendingPoolConfiguratorProxy.setPoolPause(true);

    await expect(
      grainUSDC.connect(addr1).transfer(addr2.address, USDC_DEPOSIT_SIZE)
    ).to.revertedWith("64");

    const pausedFromBalance = await grainUSDC.balanceOf(addr1.address);
    const pausedToBalance = await grainUSDC.balanceOf(addr2.address);

    expect(pausedFromBalance).to.be.equal(addr1Balance);
    expect(pausedToBalance).to.be.equal(addr2Balance);

    await lendingPoolConfiguratorProxy.setPoolPause(false);

    grainUSDC.connect(addr1).transfer(addr2.address, USDC_DEPOSIT_SIZE);

    const fromBalance = await grainUSDC.balanceOf(addr1.address);
    const toBalance = await grainUSDC.balanceOf(addr2.address);

    expect(fromBalance).to.be.equal(addr1Balance.sub(USDC_DEPOSIT_SIZE));
    expect(toBalance).to.be.equal(addr2Balance.add(USDC_DEPOSIT_SIZE));
  });

  it("Deposit", async function () {
    [owner, addr1, addr2] = await ethers.getSigners();
    const USDC_DEPOSIT_SIZE = ethers.utils.parseUnits("1000", 6);

    const { usdc, lendingPoolProxy, lendingPoolConfiguratorProxy } = await loadFixture(deployProtocol);

    await prepareMockTokens(usdc, addr1, USDC_DEPOSIT_SIZE);
    await approve(lendingPoolProxy.address, usdc, addr1);

    await lendingPoolConfiguratorProxy.setPoolPause(true);

    await expect(
      deposit(lendingPoolProxy, addr1, usdc.address, false, USDC_DEPOSIT_SIZE, addr1.address)
    ).to.revertedWith("64");
  });

  it("Withdraw", async function () {
    [owner, addr1, addr2] = await ethers.getSigners();
    const USDC_DEPOSIT_SIZE = ethers.utils.parseUnits("1000", 6);
    
    const { usdc, lendingPoolProxy, lendingPoolConfiguratorProxy } = await loadFixture(deployProtocol);

    await prepareMockTokens(usdc, addr1, USDC_DEPOSIT_SIZE);
    await approve(lendingPoolProxy.address, usdc, addr1);
    await deposit(lendingPoolProxy, addr1, usdc.address, false, USDC_DEPOSIT_SIZE, addr1.address);
    await lendingPoolConfiguratorProxy.setPoolPause(true);

    await expect(
      withdraw(lendingPoolProxy, addr1, usdc.address, false,USDC_DEPOSIT_SIZE, addr1.address)
    ).to.revertedWith("64");
  });

  it("Borrow", async function () {
    [owner, addr1, addr2] = await ethers.getSigners();
    const USDC_DEPOSIT_SIZE = ethers.utils.parseUnits("1000", 6);
    const USDC_BORROW_SIZE = ethers.utils.parseUnits("15", 6);

    const { usdc, lendingPoolProxy, lendingPoolConfiguratorProxy } = await loadFixture(deployProtocol);

    await prepareMockTokens(usdc, addr1, USDC_DEPOSIT_SIZE);
    await approve(lendingPoolProxy.address, usdc, addr1);
    await deposit(lendingPoolProxy, addr1, usdc.address, false, USDC_DEPOSIT_SIZE, addr1.address);
    await lendingPoolConfiguratorProxy.setPoolPause(true);

    await expect(
      borrow(lendingPoolProxy, addr1, usdc.address, false, USDC_BORROW_SIZE, addr1.address)
    ).to.revertedWith("64");
  });

  it("Repay", async function () {
    [owner, addr1, addr2] = await ethers.getSigners();
    const USDC_DEPOSIT_SIZE = ethers.utils.parseUnits("1000", 6);
    const USDC_BORROW_SIZE = ethers.utils.parseUnits("16", 6);

    const { usdc, lendingPoolProxy, lendingPoolConfiguratorProxy } = await loadFixture(deployProtocol);

    await prepareMockTokens(usdc, addr1, USDC_DEPOSIT_SIZE);
    await approve(lendingPoolProxy.address, usdc, addr1);
    await deposit(lendingPoolProxy, addr1, usdc.address, false, USDC_DEPOSIT_SIZE, addr1.address);
    await borrow(lendingPoolProxy, addr1, usdc.address, false, USDC_BORROW_SIZE, addr1.address)

    await lendingPoolConfiguratorProxy.setPoolPause(true);

    await expect(
      repay(lendingPoolProxy, addr1, usdc.address, false, USDC_BORROW_SIZE, addr1.address)
    ).to.revertedWith("64");
  });


  it("Flash loan", async function () {
    [owner, addr1, addr2] = await ethers.getSigners();
    const FLASH_LOAN_SIZE = ethers.utils.parseEther("0.8");

    const { weth, lendingPoolProxy, lendingPoolConfiguratorProxy, lendingPoolAddressesProvider } = await loadFixture(deployProtocol);

    let mockFlashLoanReceiver = await deployMockFlashLoanReceiver(lendingPoolAddressesProvider.address);

    await mockFlashLoanReceiver.setFailExecutionTransfer(true);
    await lendingPoolConfiguratorProxy.setPoolPause(true);

    const flashloanParams = {
      receiverAddress: mockFlashLoanReceiver.address,
      assets: [weth.address],
      reserveTypes: [false],
      onBehalfOf: owner.address,
      referralCode: '0'
    };

    await expect(
      lendingPoolProxy.flashLoan(
          flashloanParams,
          [FLASH_LOAN_SIZE],
          [1],
          '0x10'
        )
    ).revertedWith("64");
  });


  it("Liquidation call", async function () {
    [owner, depositor, borrower, liquidator] = await ethers.getSigners();
    const USDC_DEPOSIT_SIZE = ethers.utils.parseUnits("1000", 6);
    const WETH_DEPOSIT_SIZE = ethers.utils.parseEther("1");


    const { usdc, weth, usdcPriceFeed, ethPriceFeed, lendingPoolProxy, lendingPoolConfiguratorProxy, oracle, protocolDataProvider } = await loadFixture(deployProtocol);

    await prepareMockTokens(usdc, depositor, USDC_DEPOSIT_SIZE);
    await approve(lendingPoolProxy.address, usdc, depositor);
    await deposit(lendingPoolProxy, depositor, usdc.address, false, USDC_DEPOSIT_SIZE, depositor.address);

    await prepareMockTokens(weth, borrower, WETH_DEPOSIT_SIZE);
    await approve(lendingPoolProxy.address, weth, borrower);
    await deposit(lendingPoolProxy, borrower, weth.address, false, WETH_DEPOSIT_SIZE, borrower.address);

    const userGlobalData = await lendingPoolProxy.getUserAccountData(borrower.address);

    const wethDepositValue = (WETH_DEPOSIT_SIZE).mul(await ethPriceFeed.latestAnswer());
<<<<<<< HEAD
    const wethLTV = (await aaveProtocolDataProvider.getReserveConfigurationData(weth.address, false)).ltv;
=======
    const wethLTV = (await protocolDataProvider.getReserveConfigurationData(weth.address, false)).ltv;
>>>>>>> 09112a01
    const wethMaxBorrowValue = wethDepositValue.mul(wethLTV).div(10000).div(ethers.utils.parseEther("1"));
    const maxUsdcBorrow = wethMaxBorrowValue.div((await usdcPriceFeed.latestAnswer()).div(ethers.utils.parseUnits("1", 6)));

    await lendingPoolProxy.connect(borrower).borrow(usdc.address, false, maxUsdcBorrow, "2", "0", borrower.address);

    let newUsdcPriceFeed = await deployMockAggregator("120000000", usdc.decimals());
<<<<<<< HEAD
    await setAssetSources(aaveOracle, owner, [usdc.address], [newUsdcPriceFeed.address])
=======
    await setAssetSources(oracle, owner, [usdc.address], [newUsdcPriceFeed.address])
>>>>>>> 09112a01

    await prepareMockTokens(usdc, liquidator, USDC_DEPOSIT_SIZE);
    await approve(lendingPoolProxy.address, usdc, liquidator);

    const userReserveDataBefore = await protocolDataProvider.getUserReserveData(
      usdc.address,
      false,
      borrower.address
    );

    const amountToLiquidate = userReserveDataBefore.currentVariableDebt.div(2);

    await lendingPoolConfiguratorProxy.setPoolPause(true);

    await expect(
      lendingPoolProxy.liquidationCall(weth.address, false, usdc.address, false, borrower.address, amountToLiquidate, true)
    ).revertedWith("64");
  });

  it("setUserUseReserveAsCollateral", async function () {
    [owner, addr1, addr2] = await ethers.getSigners();
    const USDC_DEPOSIT_SIZE = ethers.utils.parseEther("1");

    const { usdc, lendingPoolProxy, lendingPoolConfiguratorProxy } = await loadFixture(deployProtocol);

    await prepareMockTokens(usdc, addr1, USDC_DEPOSIT_SIZE);
    await approve(lendingPoolProxy.address, usdc, addr1);
    await deposit(lendingPoolProxy, addr1, usdc.address, false, USDC_DEPOSIT_SIZE, addr1.address);

    await lendingPoolConfiguratorProxy.setPoolPause(true);

    await expect(
      setUserUseReserveAsCollateral(lendingPoolProxy, addr1, usdc.address, false, false)
    ).to.revertedWith("64");
  });
});<|MERGE_RESOLUTION|>--- conflicted
+++ resolved
@@ -174,22 +174,14 @@
     const userGlobalData = await lendingPoolProxy.getUserAccountData(borrower.address);
 
     const wethDepositValue = (WETH_DEPOSIT_SIZE).mul(await ethPriceFeed.latestAnswer());
-<<<<<<< HEAD
-    const wethLTV = (await aaveProtocolDataProvider.getReserveConfigurationData(weth.address, false)).ltv;
-=======
     const wethLTV = (await protocolDataProvider.getReserveConfigurationData(weth.address, false)).ltv;
->>>>>>> 09112a01
     const wethMaxBorrowValue = wethDepositValue.mul(wethLTV).div(10000).div(ethers.utils.parseEther("1"));
     const maxUsdcBorrow = wethMaxBorrowValue.div((await usdcPriceFeed.latestAnswer()).div(ethers.utils.parseUnits("1", 6)));
 
     await lendingPoolProxy.connect(borrower).borrow(usdc.address, false, maxUsdcBorrow, "2", "0", borrower.address);
 
     let newUsdcPriceFeed = await deployMockAggregator("120000000", usdc.decimals());
-<<<<<<< HEAD
-    await setAssetSources(aaveOracle, owner, [usdc.address], [newUsdcPriceFeed.address])
-=======
     await setAssetSources(oracle, owner, [usdc.address], [newUsdcPriceFeed.address])
->>>>>>> 09112a01
 
     await prepareMockTokens(usdc, liquidator, USDC_DEPOSIT_SIZE);
     await approve(lendingPoolProxy.address, usdc, liquidator);

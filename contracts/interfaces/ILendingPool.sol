// SPDX-License-Identifier: agpl-3.0
pragma solidity ^0.8.0;

import {ILendingPoolAddressesProvider} from
    "../../contracts/interfaces/ILendingPoolAddressesProvider.sol";
import {DataTypes} from "../../contracts/protocol/libraries/types/DataTypes.sol";

interface ILendingPool {
    /**
     * @dev Emitted on deposit()
     * @param reserve The address of the underlying asset of the reserve
     * @param user The address initiating the deposit
     * @param onBehalfOf The beneficiary of the deposit, receiving the aTokens
     * @param amount The amount deposited
     *
     */
    event Deposit(
        address indexed reserve, address user, address indexed onBehalfOf, uint256 amount
    );

    /**
     * @dev Emitted on withdraw()
     * @param reserve The address of the underlyng asset being withdrawn
     * @param user The address initiating the withdrawal, owner of aTokens
     * @param to Address that will receive the underlying
     * @param amount The amount to be withdrawn
     *
     */
    event Withdraw(
        address indexed reserve, address indexed user, address indexed to, uint256 amount
    );

    /**
     * @dev Emitted on borrow() and flashLoan() when debt needs to be opened
     * @param reserve The address of the underlying asset being borrowed
     * @param user The address of the user initiating the borrow(), receiving the funds on borrow() or just
     * initiator of the transaction on flashLoan()
     * @param onBehalfOf The address that will be getting the debt
     * @param amount The amount borrowed out
     * @param borrowRate The numeric rate at which the user has borrowed
     *
     */
    event Borrow(
        address indexed reserve,
        address user,
        address indexed onBehalfOf,
        uint256 amount,
        uint256 borrowRate
    );

    /**
     * @dev Emitted on repay()
     * @param reserve The address of the underlying asset of the reserve
     * @param user The beneficiary of the repayment, getting his debt reduced
     * @param repayer The address of the user initiating the repay(), providing the funds
     * @param amount The amount repaid
     *
     */
    event Repay(
        address indexed reserve, address indexed user, address indexed repayer, uint256 amount
    );

    /**
     * @dev Emitted on setUserUseReserveAsCollateral()
     * @param reserve The address of the underlying asset of the reserve
     * @param user The address of the user enabling the usage as collateral
     *
     */
    event ReserveUsedAsCollateralEnabled(address indexed reserve, address indexed user);

    /**
     * @dev Emitted on setUserUseReserveAsCollateral()
     * @param reserve The address of the underlying asset of the reserve
     * @param user The address of the user enabling the usage as collateral
     *
     */
    event ReserveUsedAsCollateralDisabled(address indexed reserve, address indexed user);

    /**
     * @dev Emitted on flashLoan()
     * @param target The address of the flash loan receiver contract
     * @param initiator The address initiating the flash loan
     * @param asset The address of the asset being flash borrowed
     * @param amount The amount flash borrowed
     * @param premium The fee flash borrowed
     *
     */
    event FlashLoan(
        address indexed target,
        address indexed initiator,
        address indexed asset,
        uint256 amount,
        uint256 premium
    );

    /**
     * @dev Emitted when the pause is triggered.
     */
    event Paused();

    /**
     * @dev Emitted when the pause is lifted.
     */
    event Unpaused();

    /**
     * @dev Emitted when a borrower is liquidated. This event is emitted by the LendingPool via
     * LendingPoolCollateral manager using a DELEGATECALL
     * This allows to have the events in the generated ABI for LendingPool.
     * @param collateralAsset The address of the underlying asset used as collateral, to receive as result of the liquidation
     * @param debtAsset The address of the underlying borrowed asset to be repaid with the liquidation
     * @param user The address of the borrower getting liquidated
     * @param debtToCover The debt amount of borrowed `asset` the liquidator wants to cover
     * @param liquidatedCollateralAmount The amount of collateral received by the liiquidator
     * @param liquidator The address of the liquidator
     * @param receiveAToken `true` if the liquidators wants to receive the collateral aTokens, `false` if he wants
     * to receive the underlying collateral asset directly
     *
     */
    event LiquidationCall(
        address indexed collateralAsset,
        address indexed debtAsset,
        address indexed user,
        uint256 debtToCover,
        uint256 liquidatedCollateralAmount,
        address liquidator,
        bool receiveAToken
    );

    /**
     * @dev Emitted when the state of a reserve is updated. NOTE: This event is actually declared
     * in the ReserveLogic library and emitted in the updateInterestRates() function. Since the function is internal,
     * the event will actually be fired by the LendingPool contract. The event is therefore replicated here so it
     * gets added to the LendingPool ABI
     * @param reserve The address of the underlying asset of the reserve
     * @param liquidityRate The new liquidity rate
     * @param variableBorrowRate The new variable borrow rate
     * @param liquidityIndex The new liquidity index
     * @param variableBorrowIndex The new variable borrow index
     *
     */
    event ReserveDataUpdated(
        address indexed reserve,
        uint256 liquidityRate,
        uint256 variableBorrowRate,
        uint256 liquidityIndex,
        uint256 variableBorrowIndex
    );

    /**
     * @dev Deposits an `amount` of underlying asset into the reserve, receiving in return overlying aTokens.
     * - E.g. User deposits 100 USDC and gets in return 100 aUSDC
     * @param asset The address of the underlying asset to deposit
     * @param reserveType Whether the reserve is boosted by a vault
     * @param amount The amount to be deposited
     * @param onBehalfOf The address that will receive the aTokens, same as msg.sender if the user
     *   wants to receive them on his own wallet, or a different address if the beneficiary of aTokens
     *   is a different wallet
     *
     */
    function deposit(address asset, bool reserveType, uint256 amount, address onBehalfOf)
        external;

    /**
     * @dev Withdraws an `amount` of underlying asset from the reserve, burning the equivalent aTokens owned
     * E.g. User has 100 aUSDC, calls withdraw() and receives 100 USDC, burning the 100 aUSDC
     * @param asset The address of the underlying asset to withdraw
     * @param reserveType Whether the reserve is boosted by a vault
     * @param amount The underlying amount to be withdrawn
     *   - Send the value type(uint256).max in order to withdraw the whole aToken balance
     * @param to Address that will receive the underlying, same as msg.sender if the user
     *   wants to receive it on his own wallet, or a different address if the beneficiary is a
     *   different wallet
     * @return The final amount withdrawn
     *
     */
    function withdraw(address asset, bool reserveType, uint256 amount, address to)
        external
        returns (uint256);

    /**
     * @dev Allows users to borrow a specific `amount` of the reserve underlying asset, provided that the borrower
     * already deposited enough collateral, or he was given enough allowance by a credit delegator on the
     * VariableDebtToken
     * - E.g. User borrows 100 USDC passing as `onBehalfOf` his own address, receiving the 100 USDC in his wallet
     *   and 100 variable debt tokens
     * @param asset The address of the underlying asset to borrow
     * @param reserveType Whether the reserve is boosted by a vault
     * @param amount The amount to be borrowed
     * @param onBehalfOf Address of the user who will receive the debt. Should be the address of the borrower itself
     * calling the function if he wants to borrow against his own collateral, or the address of the credit delegator
     * if he has been given credit delegation allowance
     *
     */
    function borrow(address asset, bool reserveType, uint256 amount, address onBehalfOf) external;

    /**
     * @notice Repays a borrowed `amount` on a specific reserve, burning the equivalent debt tokens owned
     * - E.g. User repays 100 USDC, burning 100 variable debt tokens of the `onBehalfOf` address
     * @param asset The address of the borrowed underlying asset previously borrowed
     * @param reserveType Whether the reserve is boosted by a vault
     * @param amount The amount to repay
     * - Send the value type(uint256).max in order to repay the whole debt for `asset`
     * @param onBehalfOf Address of the user who will get his debt reduced/removed. Should be the address of the
     * user calling the function if he wants to reduce/remove his own debt, or the address of any other
     * other borrower whose debt should be removed
     * @return The final amount repaid
     *
     */
    function repay(address asset, bool reserveType, uint256 amount, address onBehalfOf)
        external
        returns (uint256);

    /**
     * @dev Allows depositors to enable/disable a specific deposited asset as collateral
     * @param asset The address of the underlying asset deposited
     * @param reserveType Whether the reserve is boosted by a vault
     * @param useAsCollateral `true` if the user wants to use the deposit as collateral, `false` otherwise
     *
     */
    function setUserUseReserveAsCollateral(address asset, bool reserveType, bool useAsCollateral)
        external;

    /**
     * @dev Function to liquidate a non-healthy position collateral-wise, with Health Factor below 1
     * - The caller (liquidator) covers `debtToCover` amount of debt of the user getting liquidated, and receives
     *   a proportionally amount of the `collateralAsset` plus a bonus to cover market risk
     * @param collateralAsset The address of the underlying asset used as collateral, to receive as result of the liquidation
     * @param collateralAssetType Whether the collateral asset reserve is boosted by a vault
     * @param debtAsset The address of the underlying borrowed asset to be repaid with the liquidation
     * @param debtAssetType Whether the debt asset reserve is boosted by a vault
     * @param user The address of the borrower getting liquidated
     * @param debtToCover The debt amount of borrowed `asset` the liquidator wants to cover
     * @param receiveAToken `true` if the liquidators wants to receive the collateral aTokens, `false` if he wants
     * to receive the underlying collateral asset directly
     *
     */
    function liquidationCall(
        address collateralAsset,
        bool collateralAssetType,
        address debtAsset,
        bool debtAssetType,
        address user,
        uint256 debtToCover,
        bool receiveAToken
    ) external;

    /**
     * @param receiverAddress The address of the contract receiving the funds, implementing the IFlashLoanReceiver interface
     * @param assets The addresses of the assets being flash-borrowed
     * @param reserveTypes Whether the reserves are boosted by a vault
     * @param onBehalfOf The address that will receive the debt
     *
     */
    struct FlashLoanParams {
        address receiverAddress;
        address[] assets;
        bool[] reserveTypes;
        address onBehalfOf;
    }

    /**
     * @dev Allows smartcontracts to access the liquidity of the pool within one transaction,
     * as long as the amount taken plus a fee is returned.
     * IMPORTANT There are security concerns for developers of flashloan receiver contracts that must be kept into consideration.
     * For further details please visit https://developers.aave.com
     * @param flashLoanParams struct containing receiverAddress, onBehalfOf
     * @param amounts The amounts amounts being flash-borrowed
     * @param modes Types of the debt to open if the flash loan is not returned:
     *   0 -> Don't open any debt, just revert if funds can't be transferred from the receiver
     *   2 -> Open debt at variable rate for the value of the amount flash-borrowed to the `onBehalfOf` address
     * @param params Variadic packed params to pass to the receiver as extra information
     *
     */
    function flashLoan(
        FlashLoanParams memory flashLoanParams,
        uint256[] calldata amounts,
        uint256[] calldata modes,
        bytes calldata params
    ) external;

    /**
     * @dev Returns the user account data across all the reserves
     * @param user The address of the user
     * @return totalCollateralETH the total collateral in ETH of the user
     * @return totalDebtETH the total debt in ETH of the user
     * @return availableBorrowsETH the borrowing power left of the user
     * @return currentLiquidationThreshold the liquidation threshold of the user
     * @return ltv the loan to value of the user
     * @return healthFactor the current health factor of the user
     *
     */
    function getUserAccountData(address user)
        external
        view
        returns (
            uint256 totalCollateralETH,
            uint256 totalDebtETH,
            uint256 availableBorrowsETH,
            uint256 currentLiquidationThreshold,
            uint256 ltv,
            uint256 healthFactor
        );

    /**
     * @notice Initializes a new reserve in the lending pool
     * @param reserve The address of the underlying asset of the reserve
     * @param reserveType Whether the reserve is boosted by a vault
     * @param aTokenAddress The address of the aToken contract associated with the reserve
     * @param variableDebtAddress The address of the variable debt token contract
     * @param interestRateStrategyAddress The address of the interest rate strategy contract
     *
     */
    function initReserve(
        address reserve,
        bool reserveType,
        address aTokenAddress,
        address variableDebtAddress,
        address interestRateStrategyAddress
    ) external;

    /**
     * @notice Sets the interest rate strategy address for a reserve
     * @param reserve The address of the underlying asset of the reserve
     * @param reserveType Whether the reserve is boosted by a vault
     * @param rateStrategyAddress The new interest rate strategy address
     *
     */
    function setReserveInterestRateStrategyAddress(
        address reserve,
        bool reserveType,
        address rateStrategyAddress
    ) external;

    function setConfiguration(address reserve, bool reserveType, uint256 configuration) external;

    /**
     * @dev Returns the configuration of the reserve
     * @param asset The address of the underlying asset of the reserve
     * @param reserveType Whether the reserve is boosted by a vault
     * @return The configuration of the reserve
     *
     */
    function getConfiguration(address asset, bool reserveType)
        external
        view
        returns (DataTypes.ReserveConfigurationMap memory);

    /**
     * @dev Returns the configuration of the user across all the reserves
     * @param user The user address
     * @return The configuration of the user
     *
     */
    function getUserConfiguration(address user)
        external
        view
        returns (DataTypes.UserConfigurationMap memory);

    /**
     * @dev Returns the normalized income normalized income of the reserve
     * @param asset The address of the underlying asset of the reserve
     * @param reserveType Whether the reserve is boosted by a vault
     * @return The reserve's normalized income
     */
    function getReserveNormalizedIncome(address asset, bool reserveType)
        external
        view
        returns (uint256);

    /**
     * @dev Returns the normalized variable debt per unit of asset
     * @param asset The address of the underlying asset of the reserve
     * @param reserveType Whether the reserve is boosted by a vault
     * @return The reserve normalized variable debt
     */
    function getReserveNormalizedVariableDebt(address asset, bool reserveType)
        external
        view
        returns (uint256);

    /**
     * @dev Returns the state and configuration of the reserve
     * @param asset The address of the underlying asset of the reserve
     * @param reserveType Whether the reserve is boosted by a vault
     * @return The state of the reserve
     *
     */
    function getReserveData(address asset, bool reserveType)
        external
        view
        returns (DataTypes.ReserveData memory);

    /**
     * @notice Validates and finalizes an aToken transfer
     * @dev Only callable by the overlying aToken of the `asset`
     * @param asset The address of the underlying asset of the aToken
     * @param reserveType A boolean indicating whether the asset is boosted by a vault.
     * @param from The user from which the aTokens are transferred
     * @param to The user receiving the aTokens
     * @param amount The amount being transferred/withdrawn
     * @param balanceFromBefore The aToken balance of the `from` user before the transfer
     * @param balanceToBefore The aToken balance of the `to` user before the transfer
     */
    function finalizeTransfer(
        address asset,
        bool reserveType,
        address from,
        address to,
        uint256 amount,
        uint256 balanceFromBefore,
        uint256 balanceToBefore
    ) external;

    /**
     * @notice Returns the list of all the reserves.
     * @return An array of reserve addresses and an array indicating if each reserve is boosted by a vault.
     */
    function getReservesList() external view returns (address[] memory, bool[] memory);

    /**
     * @notice Returns the number of reserves.
     * @return The total number of reserves available.
     */
    function getReservesCount() external view returns (uint256);

    /**
     * @notice Returns the addresses provider of the lending pool.
     * @return The ILendingPoolAddressesProvider contract associated with this lending pool.
     */
    function getAddressesProvider() external view returns (ILendingPoolAddressesProvider);

    /**
     * @notice Returns the maximum number of reserves that the pool can support.
     * @return The maximum number of reserves.
     */
    function MAX_NUMBER_RESERVES() external view returns (uint256);

    /**
     * @notice Sets the paused state of the pool.
     * @param val A boolean value indicating whether the pool should be paused (`true`) or unpaused (`false`).
     */
    function setPause(bool val) external;

    /**
     * @notice Returns whether the pool is currently paused.
     * @return `true` if the pool is paused, otherwise `false`.
     */
    function paused() external view returns (bool);

    /**
     * @notice Sets the farming percentage for a specific aToken.
     * @param aTokenAddress The address of the aToken.
     * @param farmingPct The new farming percentage.
     */
    function setFarmingPct(address aTokenAddress, uint256 farmingPct) external;

    /**
     * @notice Sets the claiming threshold for a specific aToken.
     * @param aTokenAddress The address of the aToken.
     * @param claimingThreshold The new claiming threshold to be set.
     */
    function setClaimingThreshold(address aTokenAddress, uint256 claimingThreshold) external;

    /**
     * @notice Sets the allowable drift for the farming percentage.
     * @param aTokenAddress The address of the aToken.
     * @param farmingPctDrift The allowable drift for the farming percentage.
     */
    function setFarmingPctDrift(address aTokenAddress, uint256 farmingPctDrift) external;

    /**
     * @notice Sets the profit handler for a specific aToken.
     * @param aTokenAddress The address of the aToken.
     * @param profitHandler The address of the profit handler.
     */
    function setProfitHandler(address aTokenAddress, address profitHandler) external;

    /**
     * @notice Sets the rehypothecation vault for a specific aToken.
     * @param aTokenAddress The address of the aToken.
     * @param vault The address of the vault to be set.
     */
    function setVault(address aTokenAddress, address vault) external;

    /**
     * @notice Rebalances the assets of a specific aToken rehypothecation vault.
     * @param aTokenAddress The address of the aToken to be rebalanced.
     */
    function rebalance(address aTokenAddress) external;

    /**
     * @notice Returns the total assets managed by a specific aToken/reserve.
     * @param aTokenAddress The address of the aToken.
     * @return The total amount of assets managed by the aToken.
     */
    function getTotalManagedAssets(address aTokenAddress) external view returns (uint256);

    /**
     * @notice Updates the flash loan fee.
     * @param flashLoanPremiumTotal The new total premium to be applied on flash loans.
     */
    function updateFlashLoanFee(uint128 flashLoanPremiumTotal) external;

    /**
     * @notice Sets the rewarder contract for a specific reserve.
     * @param asset The address of the underlying asset of the reserve.
     * @param reserveType Whether the reserve is boosted by a vault.
     * @param rewarder The address of the rewarder contract to be set.
     */
    function setRewarderForReserve(address asset, bool reserveType, address rewarder) external;

    /**
     * @notice Sets the treasury for a specific reserve.
     * @param asset The address of the underlying asset of the reserve.
     * @param reserveType Whether the reserve is boosted by a vault.
     * @param treasury The address of the treasury to be set.
     */
    function setTreasury(address asset, bool reserveType, address treasury) external;

    /**
     * @notice Borrows an unbacked amount of the reserve's underlying asset.
     * @dev This function is restricted to minipools.
     * @param asset The address of the underlying asset to borrow.
     * @param reserveType Whether the reserve is boosted by a vault.
     * @param amount The amount to borrow.
     * @param miniPoolAddress The address of the mini pool.
     * @param aTokenAddress The address of the aToken.
     */
    function miniPoolBorrow(
        address asset,
        bool reserveType,
        uint256 amount,
        address miniPoolAddress,
        address aTokenAddress
    ) external;

<<<<<<< HEAD
    /**
     * @notice Repays a borrowed amount using aTokens.
     * @param asset The address of the underlying asset of the reserve.
     * @param reserveType Whether the reserve is boosted by a vault.
     * @param amount The amount to repay.
     * @param onBehalfOf The address of the user whose debt will be reduced.
     * @return The final amount repaid.
     */
    function repayWithATokens(address asset, bool reserveType, uint256 amount, address onBehalfOf)
=======
    function repayWithATokens(address asset, bool reserveType, uint256 amount)
>>>>>>> 6b4ddbdb
        external
        returns (uint256);

    /**
     * @notice Returns the total premium applied on flash loans.
     * @return The total flash loan premium.
     */
    function FLASHLOAN_PREMIUM_TOTAL() external view returns (uint128);
}<|MERGE_RESOLUTION|>--- conflicted
+++ resolved
@@ -535,19 +535,14 @@
         address aTokenAddress
     ) external;
 
-<<<<<<< HEAD
     /**
      * @notice Repays a borrowed amount using aTokens.
      * @param asset The address of the underlying asset of the reserve.
      * @param reserveType Whether the reserve is boosted by a vault.
      * @param amount The amount to repay.
-     * @param onBehalfOf The address of the user whose debt will be reduced.
      * @return The final amount repaid.
      */
-    function repayWithATokens(address asset, bool reserveType, uint256 amount, address onBehalfOf)
-=======
     function repayWithATokens(address asset, bool reserveType, uint256 amount)
->>>>>>> 6b4ddbdb
         external
         returns (uint256);
 

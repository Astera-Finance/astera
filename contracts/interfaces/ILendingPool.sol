// SPDX-License-Identifier: agpl-3.0
pragma solidity ^0.8.0;

import {ILendingPoolAddressesProvider} from
    "../../contracts/interfaces/ILendingPoolAddressesProvider.sol";
import {DataTypes} from "../../contracts/protocol/libraries/types/DataTypes.sol";

/**
 * @title ILendingPool interface.
 * @author Cod3x
 */
interface ILendingPool {
    /**
     * @dev Emitted on deposit()
     * @param reserve The address of the underlying asset of the reserve
     * @param user The address initiating the deposit
     * @param onBehalfOf The beneficiary of the deposit, receiving the aTokens
     * @param amount The amount deposited
     */
    event Deposit(
        address indexed reserve, address user, address indexed onBehalfOf, uint256 amount
    );

    /**
     * @dev Emitted on withdraw()
     * @param reserve The address of the underlyng asset being withdrawn
     * @param user The address initiating the withdrawal, owner of aTokens
     * @param to Address that will receive the underlying
     * @param amount The amount to be withdrawn
     */
    event Withdraw(
        address indexed reserve, address indexed user, address indexed to, uint256 amount
    );

    /**
     * @dev Emitted on borrow() and flashLoan() when debt needs to be opened
     * @param reserve The address of the underlying asset being borrowed
     * @param user The address of the user initiating the borrow(), receiving the funds on borrow() or just
     * initiator of the transaction on flashLoan()
     * @param onBehalfOf The address that will be getting the debt
     * @param amount The amount borrowed out
     * @param borrowRate The numeric rate at which the user has borrowed
     */
    event Borrow(
        address indexed reserve,
        address user,
        address indexed onBehalfOf,
        uint256 amount,
        uint256 borrowRate
    );

    /**
     * @dev Emitted on repay()
     * @param reserve The address of the underlying asset of the reserve
     * @param user The beneficiary of the repayment, getting his debt reduced
     * @param repayer The address of the user initiating the repay(), providing the funds
     * @param amount The amount repaid
     */
    event Repay(
        address indexed reserve, address indexed user, address indexed repayer, uint256 amount
    );

    /**
     * @dev Emitted on setUserUseReserveAsCollateral()
     * @param reserve The address of the underlying asset of the reserve
     * @param user The address of the user enabling the usage as collateral
     */
    event ReserveUsedAsCollateralEnabled(address indexed reserve, address indexed user);

    /**
     * @dev Emitted on setUserUseReserveAsCollateral()
     * @param reserve The address of the underlying asset of the reserve
     * @param user The address of the user enabling the usage as collateral
     */
    event ReserveUsedAsCollateralDisabled(address indexed reserve, address indexed user);

    /**
     * @dev Emitted on flashLoan()
     * @param target The address of the flash loan receiver contract
     * @param initiator The address initiating the flash loan
     * @param asset The address of the asset being flash borrowed
     * @param interestRateMode The interest rate mode selected for the flash loan:
     *   0 -> Don't open any debt, just revert if funds can't be transferred from the receiver
     *   != 0 -> Open debt at variable rate for the value of the amount flash-borrowed
     * @param amount The amount flash borrowed
     * @param premium The fee charged for the flash loan
     */
    event FlashLoan(
        address indexed target,
        address indexed initiator,
        address indexed asset,
        DataTypes.InterestRateMode interestRateMode,
        uint256 amount,
        uint256 premium
    );

    /**
     * @dev Emitted when the pause is triggered.
     */
    event Paused();

    /**
     * @dev Emitted when the pause is lifted.
     */
    event Unpaused();

    /**
     * @dev Emitted when a borrower is liquidated. This event is emitted by the LendingPool via
     * LendingPoolCollateral manager using a DELEGATECALL
     * This allows to have the events in the generated ABI for LendingPool.
     * @param collateralAsset The address of the underlying asset used as collateral, to receive as result of the liquidation
     * @param debtAsset The address of the underlying borrowed asset to be repaid with the liquidation
     * @param user The address of the borrower getting liquidated
     * @param debtToCover The debt amount of borrowed `asset` the liquidator wants to cover
     * @param liquidatedCollateralAmount The amount of collateral received by the liiquidator
     * @param liquidator The address of the liquidator
     * @param receiveAToken `true` if the liquidators wants to receive the collateral aTokens, `false` if he wants
     * to receive the underlying collateral asset directly
     */
    event LiquidationCall(
        address indexed collateralAsset,
        address indexed debtAsset,
        address indexed user,
        uint256 debtToCover,
        uint256 liquidatedCollateralAmount,
        address liquidator,
        bool receiveAToken
    );

    /**
     * @dev Emitted when the state of a reserve is updated. NOTE: This event is actually declared
     * in the ReserveLogic library and emitted in the updateInterestRates() function. Since the function is internal,
     * the event will actually be fired by the LendingPool contract. The event is therefore replicated here so it
     * gets added to the LendingPool ABI
     * @param reserve The address of the underlying asset of the reserve
     * @param liquidityRate The new liquidity rate
     * @param variableBorrowRate The new variable borrow rate
     * @param liquidityIndex The new liquidity index
     * @param variableBorrowIndex The new variable borrow index
     */
    event ReserveDataUpdated(
        address indexed reserve,
        uint256 liquidityRate,
        uint256 variableBorrowRate,
        uint256 liquidityIndex,
        uint256 variableBorrowIndex
    );

    /**
     * @dev Emitted when the flash loan fee is updated.
     * @param flashLoanPremiumTotal The new flash loan fee.
     */
    event FlashLoanFeeUpdated(uint128 flashLoanPremiumTotal);

    function deposit(address asset, bool reserveType, uint256 amount, address onBehalfOf)
        external;

    function withdraw(address asset, bool reserveType, uint256 amount, address to)
        external
        returns (uint256);

    function borrow(address asset, bool reserveType, uint256 amount, address onBehalfOf) external;

    function repay(address asset, bool reserveType, uint256 amount, address onBehalfOf)
        external
        returns (uint256);

    function miniPoolBorrow(address asset, uint256 amount, address aTokenAddress) external;

    function repayWithATokens(address asset, bool reserveType, uint256 amount)
        external
        returns (uint256);

    function setUserUseReserveAsCollateral(address asset, bool reserveType, bool useAsCollateral)
        external;

    function liquidationCall(
        address collateralAsset,
        bool collateralAssetType,
        address debtAsset,
        bool debtAssetType,
        address user,
        uint256 debtToCover,
        bool receiveAToken
    ) external;

    struct FlashLoanParams {
        address receiverAddress;
        address[] assets;
        bool[] reserveTypes;
        address onBehalfOf;
    }

    function flashLoan(
        FlashLoanParams memory flashLoanParams,
        uint256[] calldata amounts,
        uint256[] calldata modes,
        bytes calldata params
    ) external;

    function getUserAccountData(address user)
        external
        view
        returns (
            uint256 totalCollateralETH,
            uint256 totalDebtETH,
            uint256 availableBorrowsETH,
            uint256 currentLiquidationThreshold,
            uint256 ltv,
            uint256 healthFactor
        );

    function initReserve(
        address reserve,
        bool reserveType,
        address aTokenAddress,
        address variableDebtAddress,
        address interestRateStrategyAddress
    ) external;

    function setReserveInterestRateStrategyAddress(
        address reserve,
        bool reserveType,
        address rateStrategyAddress
    ) external;

    function setConfiguration(address reserve, bool reserveType, uint256 configuration) external;

    function getConfiguration(address asset, bool reserveType)
        external
        view
        returns (DataTypes.ReserveConfigurationMap memory);

    function getUserConfiguration(address user)
        external
        view
        returns (DataTypes.UserConfigurationMap memory);

    function getReserveNormalizedIncome(address asset, bool reserveType)
        external
        view
        returns (uint256);

    function getReserveNormalizedVariableDebt(address asset, bool reserveType)
        external
        view
        returns (uint256);

    function getReserveData(address asset, bool reserveType)
        external
        view
        returns (DataTypes.ReserveData memory);

    function finalizeTransfer(
        address asset,
        bool reserveType,
        address from,
        address to,
        uint256 amount,
        uint256 balanceFromBefore,
        uint256 balanceToBefore
    ) external;

    function getReservesList() external view returns (address[] memory, bool[] memory);

    function getReservesCount() external view returns (uint256);

    function getAddressesProvider() external view returns (ILendingPoolAddressesProvider);

    function MAX_NUMBER_RESERVES() external view returns (uint256);

    function setPause(bool val) external;

    function paused() external view returns (bool);

    function setFarmingPct(address aTokenAddress, uint256 farmingPct) external;

    function setClaimingThreshold(address aTokenAddress, uint256 claimingThreshold) external;

    function setFarmingPctDrift(address aTokenAddress, uint256 farmingPctDrift) external;

    function setProfitHandler(address aTokenAddress, address profitHandler) external;

    function setVault(address aTokenAddress, address vault) external;

    function rebalance(address aTokenAddress) external;

    function getTotalManagedAssets(address aTokenAddress) external view returns (uint256);

    function updateFlashLoanFee(uint128 flashLoanPremiumTotal) external;

    function setRewarderForReserve(address asset, bool reserveType, address rewarder) external;

    function setTreasury(address asset, bool reserveType, address treasury) external;

    function FLASHLOAN_PREMIUM_TOTAL() external view returns (uint128);

    function getATokenNonRebasingFromAtoken(address aToken) external view returns (address);

    function syncIndexesState(address asset, bool reserveType) external;

    function syncRatesState(address asset, bool reserveType) external;

<<<<<<< HEAD
    function getMinipoolFlowBorrowing() external view returns (address[] memory);

    function isMinipoolFlowBorrowing(address minipool) external view returns (bool);
=======
    function getMinipoolFlowBorrowing(address asset) external view returns (address[] memory);
>>>>>>> 584c36a6
}<|MERGE_RESOLUTION|>--- conflicted
+++ resolved
@@ -301,11 +301,5 @@
 
     function syncRatesState(address asset, bool reserveType) external;
 
-<<<<<<< HEAD
-    function getMinipoolFlowBorrowing() external view returns (address[] memory);
-
-    function isMinipoolFlowBorrowing(address minipool) external view returns (bool);
-=======
     function getMinipoolFlowBorrowing(address asset) external view returns (address[] memory);
->>>>>>> 584c36a6
 }
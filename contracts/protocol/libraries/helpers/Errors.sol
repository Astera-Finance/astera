--- conflicted
+++ resolved
@@ -77,136 +77,133 @@
     string public constant VL_FLASHLOAN_PREMIUM_INVALID = "27";
     /// @notice Invalid interest rate mode.
     string public constant VL_INVALID_INTEREST_RATE_MODE = "28";
-<<<<<<< HEAD
     /// @notice Max reserves with flow borrowing reached.
     string public constant VL_MAX_RESERVES_WITH_FLOW_BORROWING_REACHED = "29";
-=======
     /// @notice The debt is too small to borrow and repay.
-    string public constant VL_DEBT_TOO_SMALL = "79";
->>>>>>> 9b4345c3
+    string public constant VL_DEBT_TOO_SMALL = "30";
 
     /// @notice Division by zero.
-    string public constant MATH_DIVISION_BY_ZERO = "30";
+    string public constant MATH_DIVISION_BY_ZERO = "31";
     /// @notice Multiplication overflow.
-    string public constant MATH_MULTIPLICATION_OVERFLOW = "31";
+    string public constant MATH_MULTIPLICATION_OVERFLOW = "32";
 
     /// @notice Invalid amount to mint.
-    string public constant AT_INVALID_MINT_AMOUNT = "32";
+    string public constant AT_INVALID_MINT_AMOUNT = "33";
     /// @notice Invalid amount to burn.
-    string public constant AT_INVALID_BURN_AMOUNT = "33";
+    string public constant AT_INVALID_BURN_AMOUNT = "34";
     /// @notice The caller of this function must be a lending pool.
-    string public constant AT_CALLER_MUST_BE_LENDING_POOL = "34";
+    string public constant AT_CALLER_MUST_BE_LENDING_POOL = "35";
     /// @notice Vault not initialized.
-    string public constant AT_VAULT_NOT_INITIALIZED = "35";
+    string public constant AT_VAULT_NOT_INITIALIZED = "36";
     /// @notice Invalid address.
-    string public constant AT_INVALID_ADDRESS = "36";
+    string public constant AT_INVALID_ADDRESS = "37";
     /// @notice Invalid amount.
-    string public constant AT_INVALID_AMOUNT = "37";
+    string public constant AT_INVALID_AMOUNT = "38";
     /// @notice Invalid aToken ID.
-    string public constant AT_INVALID_ATOKEN_ID = "38";
+    string public constant AT_INVALID_ATOKEN_ID = "39";
     /// @notice Invalid aToken address.
-    string public constant AT_INVALID_ATOKEN_ADDRESS = "39";
+    string public constant AT_INVALID_ATOKEN_ADDRESS = "40";
     /// @notice Vault is not empty.
-    string public constant AT_VAULT_NOT_EMPTY = "40";
+    string public constant AT_VAULT_NOT_EMPTY = "41";
     /// @notice Invalid controller address.
-    string public constant AT_INVALID_CONTROLLER = "41";
+    string public constant AT_INVALID_CONTROLLER = "42";
     /// @notice Caller is not wrapper.
-    string public constant AT_CALLER_NOT_WRAPPER = "42";
+    string public constant AT_CALLER_NOT_WRAPPER = "43";
     /// @notice User borrows on behalf, but allowance is too small.
-    string public constant AT_BORROW_ALLOWANCE_NOT_ENOUGH = "43";
+    string public constant AT_BORROW_ALLOWANCE_NOT_ENOUGH = "44";
     /// @notice The permit has expired.
-    string public constant AT_INVALID_EXPIRATION = "44";
+    string public constant AT_INVALID_EXPIRATION = "45";
     /// @notice The signature is invalid.
-    string public constant AT_INVALID_SIGNATURE = "45";
+    string public constant AT_INVALID_SIGNATURE = "46";
     /// @notice Profit handler not set.
-    string public constant AT_PROFIT_HANDLER_SET = "46";
+    string public constant AT_PROFIT_HANDLER_SET = "47";
 
     /// @notice There is not enough liquidity available to borrow.
-    string public constant LP_NOT_ENOUGH_LIQUIDITY_TO_BORROW = "47";
+    string public constant LP_NOT_ENOUGH_LIQUIDITY_TO_BORROW = "48";
     /// @notice The caller of the function is not the lending pool configurator.
-    string public constant LP_CALLER_NOT_LENDING_POOL_CONFIGURATOR = "48";
+    string public constant LP_CALLER_NOT_LENDING_POOL_CONFIGURATOR = "49";
     /// @notice Caller must be an aToken.
-    string public constant LP_CALLER_MUST_BE_AN_ATOKEN = "49";
+    string public constant LP_CALLER_MUST_BE_AN_ATOKEN = "50";
     /// @notice Pool is paused.
-    string public constant LP_IS_PAUSED = "50";
+    string public constant LP_IS_PAUSED = "51";
     /// @notice No more reserves allowed.
-    string public constant LP_NO_MORE_RESERVES_ALLOWED = "51";
+    string public constant LP_NO_MORE_RESERVES_ALLOWED = "52";
     /// @notice Invalid flash loan executor return.
-    string public constant LP_INVALID_FLASH_LOAN_EXECUTOR_RETURN = "52";
+    string public constant LP_INVALID_FLASH_LOAN_EXECUTOR_RETURN = "53";
     /// @notice Not a contract.
-    string public constant LP_NOT_CONTRACT = "53";
+    string public constant LP_NOT_CONTRACT = "54";
     /// @notice Caller is not minipool.
-    string public constant LP_CALLER_NOT_MINIPOOL = "54";
+    string public constant LP_CALLER_NOT_MINIPOOL = "55";
     /// @notice Base borrow rate can't be negative.
-    string public constant LP_BASE_BORROW_RATE_CANT_BE_NEGATIVE = "55";
+    string public constant LP_BASE_BORROW_RATE_CANT_BE_NEGATIVE = "56";
     /// @notice Invalid index.
-    string public constant LP_INVALID_INDEX = "56";
+    string public constant LP_INVALID_INDEX = "57";
     /// @notice Reserve has already been added.
-    string public constant LP_RESERVE_ALREADY_ADDED = "57";
+    string public constant LP_RESERVE_ALREADY_ADDED = "58";
 
     /// @notice Reserve has already been initialized.
-    string public constant RL_RESERVE_ALREADY_INITIALIZED = "58";
+    string public constant RL_RESERVE_ALREADY_INITIALIZED = "59";
     /// @notice Reserve is not initialized.
-    string public constant RL_RESERVE_NOT_INITIALIZED = "59";
+    string public constant RL_RESERVE_NOT_INITIALIZED = "60";
     /// @notice Liquidity index overflows uint128.
-    string public constant RL_LIQUIDITY_INDEX_OVERFLOW = "60";
+    string public constant RL_LIQUIDITY_INDEX_OVERFLOW = "61";
     /// @notice Variable borrow index overflows uint128.
-    string public constant RL_VARIABLE_BORROW_INDEX_OVERFLOW = "61";
+    string public constant RL_VARIABLE_BORROW_INDEX_OVERFLOW = "62";
     /// @notice Liquidity rate overflows uint128.
-    string public constant RL_LIQUIDITY_RATE_OVERFLOW = "62";
+    string public constant RL_LIQUIDITY_RATE_OVERFLOW = "63";
     /// @notice Variable borrow rate overflows uint128.
-    string public constant RL_VARIABLE_BORROW_RATE_OVERFLOW = "63";
+    string public constant RL_VARIABLE_BORROW_RATE_OVERFLOW = "64";
 
     /// @notice Health factor is not below the threshold.
-    string public constant LPCM_HEALTH_FACTOR_NOT_BELOW_THRESHOLD = "64";
+    string public constant LPCM_HEALTH_FACTOR_NOT_BELOW_THRESHOLD = "65";
     /// @notice The collateral chosen cannot be liquidated.
-    string public constant LPCM_COLLATERAL_CANNOT_BE_LIQUIDATED = "65";
+    string public constant LPCM_COLLATERAL_CANNOT_BE_LIQUIDATED = "66";
     /// @notice User did not borrow the specified currency.
-    string public constant LPCM_SPECIFIED_CURRENCY_NOT_BORROWED_BY_USER = "66";
+    string public constant LPCM_SPECIFIED_CURRENCY_NOT_BORROWED_BY_USER = "67";
     /// @notice There is not enough liquidity available to liquidate.
-    string public constant LPCM_NOT_ENOUGH_LIQUIDITY_TO_LIQUIDATE = "67";
+    string public constant LPCM_NOT_ENOUGH_LIQUIDITY_TO_LIQUIDATE = "68";
 
     /// @notice Inconsistent parameters length.
-    string public constant O_INCONSISTENT_PARAMS_LENGTH = "68";
+    string public constant O_INCONSISTENT_PARAMS_LENGTH = "69";
     /// @notice Price feed inconsistency.
-    string public constant O_PRICE_FEED_INCONSISTENCY = "69";
+    string public constant O_PRICE_FEED_INCONSISTENCY = "70";
 
     /// @notice No mini pool ID for address.
-    string public constant PAP_NO_MINI_POOL_ID_FOR_ADDRESS = "70";
+    string public constant PAP_NO_MINI_POOL_ID_FOR_ADDRESS = "71";
     /// @notice Pool ID out of range.
-    string public constant PAP_POOL_ID_OUT_OF_RANGE = "71";
+    string public constant PAP_POOL_ID_OUT_OF_RANGE = "72";
 
     /// @notice Invalid LTV.
-    string public constant RC_INVALID_LTV = "72";
+    string public constant RC_INVALID_LTV = "73";
     /// @notice Invalid liquidation threshold.
-    string public constant RC_INVALID_LIQ_THRESHOLD = "73";
+    string public constant RC_INVALID_LIQ_THRESHOLD = "74";
     /// @notice Invalid liquidation bonus.
-    string public constant RC_INVALID_LIQ_BONUS = "74";
+    string public constant RC_INVALID_LIQ_BONUS = "75";
     /// @notice Invalid decimals.
-    string public constant RC_INVALID_DECIMALS = "75";
+    string public constant RC_INVALID_DECIMALS = "76";
     /// @notice Invalid reserve factor.
-    string public constant RC_INVALID_RESERVE_FACTOR = "76";
+    string public constant RC_INVALID_RESERVE_FACTOR = "77";
     /// @notice Invalid deposit cap.
-    string public constant RC_INVALID_DEPOSIT_CAP = "77";
+    string public constant RC_INVALID_DEPOSIT_CAP = "78";
     /// @notice LendingPool not set.
-    string public constant DP_LENDINGPOOL_NOT_SET = "78";
+    string public constant DP_LENDINGPOOL_NOT_SET = "79";
     /// @notice Reserve is not configured.
-    string public constant DP_RESERVE_NOT_CONFIGURED = "79";
+    string public constant DP_RESERVE_NOT_CONFIGURED = "80";
 
     /// @notice Not registered.
-    string public constant R_NOT_REGISTERED = "80";
+    string public constant R_NOT_REGISTERED = "81";
     /// @notice Too many reward tokens.
-    string public constant R_TOO_MANY_REWARD_TOKENS = "81";
+    string public constant R_TOO_MANY_REWARD_TOKENS = "82";
     /// @notice No forwarder set.
-    string public constant R_NO_FORWARDER_SET = "82";
+    string public constant R_NO_FORWARDER_SET = "83";
     /// @notice Claimer unauthorized.
-    string public constant R_CLAIMER_UNAUTHORIZED = "83";
+    string public constant R_CLAIMER_UNAUTHORIZED = "84";
     /// @notice Invalid address.
-    string public constant R_INVALID_ADDRESS = "84";
+    string public constant R_INVALID_ADDRESS = "85";
     /// @notice Already set.
-    string public constant R_ALREADY_SET = "85";
+    string public constant R_ALREADY_SET = "86";
     /// @notice Transfer error.
-    string public constant R_TRANSFER_ERROR = "86";
+    string public constant R_TRANSFER_ERROR = "87";
     /// @notice Rewarder not set.
-    string public constant R_REWARDER_NOT_SET = "87";
+    string public constant R_REWARDER_NOT_SET = "88";
 }
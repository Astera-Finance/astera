// SPDX-License-Identifier: agpl-3.0
pragma solidity 0.8.23;

/**
 * @title Errors library
 * @author Cod3x
 * @notice Defines the error messages emitted by the different contracts of the Cod3x Lend protocol
 * @dev Error messages prefix glossary:
 *  - VL = ValidationLogic
 *  - MATH = Math libraries
 *  - CT = Common errors between tokens (AToken and VariableDebtToken)
 *  - AT = AToken
 *  - VDT = VariableDebtToken
 *  - LP = LendingPool
 *  - LPC = LendingPoolConfiguration
 *  - RL = ReserveLogic
 *  - LPCM = Liquidation
 *  - P = Pausable
<<<<<<< HEAD
 *  - DP = DataProvider
=======
 * <<<<<<< HEAD
 *  - O = Oracle
 * =======
 *  - PAP = PoolAddressesProvider
 * >>>>>>> deploymentScripts
>>>>>>> 28f5eb23
 */
library Errors {
    //common errors
    string public constant CALLER_NOT_POOL_ADMIN = "33"; // 'The caller must be the pool admin'
    string public constant BORROW_ALLOWANCE_NOT_ENOUGH = "59"; // User borrows on behalf, but allowance are too small

    //contract specific errors
    string public constant VL_INVALID_AMOUNT = "1"; // 'Amount must be greater than 0'
    string public constant VL_NO_ACTIVE_RESERVE = "2"; // 'Action requires an active reserve'
    string public constant VL_RESERVE_FROZEN = "3"; // 'Action cannot be performed because the reserve is frozen'
    string public constant VL_CURRENT_AVAILABLE_LIQUIDITY_NOT_ENOUGH = "4"; // 'The current liquidity is not enough'
    string public constant VL_NOT_ENOUGH_AVAILABLE_USER_BALANCE = "5"; // 'User cannot withdraw more than the available balance'
    string public constant VL_TRANSFER_NOT_ALLOWED = "6"; // 'Transfer cannot be allowed.'
    string public constant VL_BORROWING_NOT_ENABLED = "7"; // 'Borrowing is not enabled'
    string public constant VL_INVALID_INTEREST_RATE_MODE_SELECTED = "8"; // 'Invalid interest rate mode selected'
    string public constant VL_COLLATERAL_BALANCE_IS_0 = "9"; // 'The collateral balance is 0'
    string public constant VL_HEALTH_FACTOR_LOWER_THAN_LIQUIDATION_THRESHOLD = "10"; // 'Health factor is lesser than the liquidation threshold'
    string public constant VL_COLLATERAL_CANNOT_COVER_NEW_BORROW = "11"; // 'There is not enough collateral to cover a new borrow'
    string public constant VL_BORROW_FLOW_LIMIT_REACHED = "12"; // Flow is not enough
    string public constant VL_COLLATERAL_SAME_AS_BORROWING_CURRENCY = "13"; // collateral is (mostly) the same currency that is being borrowed
    string public constant VL_MINIPOOL_CANNOT_BE_LIQUIDATED = "14"; // Minipool position can't be liquidated
    string public constant VL_NO_DEBT_OF_SELECTED_TYPE = "15"; // 'for repayment of stable debt, the user needs to have stable debt, otherwise, he needs to have variable debt'
    string public constant VL_NO_EXPLICIT_AMOUNT_TO_REPAY_ON_BEHALF = "16"; // 'To repay on behalf of an user an explicit amount to repay is needed'
    string public constant VL_NO_VARIABLE_RATE_LOAN_IN_RESERVE = "18"; // 'User does not have a variable rate loan in progress on this reserve'
    string public constant VL_UNDERLYING_BALANCE_NOT_GREATER_THAN_0 = "19"; // 'The underlying balance needs to be greater than 0'
    string public constant VL_DEPOSIT_ALREADY_IN_USE = "20"; // 'User deposit is already being used as collateral'
    string public constant LP_LIQUIDATION_CALL_FAILED = "23"; // 'Liquidation call failed'
    string public constant LP_NOT_ENOUGH_LIQUIDITY_TO_BORROW = "24"; // 'There is not enough liquidity available to borrow'
    string public constant LP_REQUESTED_AMOUNT_TOO_SMALL = "25"; // 'The requested amount is too small for a FlashLoan.'
    string public constant LP_INCONSISTENT_PROTOCOL_ACTUAL_BALANCE = "26"; // 'The actual balance of the protocol is inconsistent'
    string public constant LP_CALLER_NOT_LENDING_POOL_CONFIGURATOR = "27"; // 'The caller of the function is not the lending pool configurator'
    string public constant LP_INCONSISTENT_FLASHLOAN_PARAMS = "28";
    string public constant CT_CALLER_MUST_BE_LENDING_POOL = "29"; // 'The caller of this function must be a lending pool'
    string public constant CT_CANNOT_GIVE_ALLOWANCE_TO_HIMSELF = "30"; // 'User cannot give allowance to himself'
    string public constant CT_TRANSFER_AMOUNT_NOT_GT_0 = "31"; // 'Transferred amount needs to be greater than zero'
    string public constant RL_RESERVE_ALREADY_INITIALIZED = "32"; // 'Reserve has already been initialized'
    string public constant RL_RESERVE_NOT_INITIALIZED = "33"; // 'Reserve is not initialized'
    string public constant LPC_RESERVE_LIQUIDITY_NOT_0 = "34"; // 'The liquidity of the reserve needs to be 0'
    string public constant LPC_INVALID_ATOKEN_POOL_ADDRESS = "35"; // 'The liquidity of the reserve needs to be 0'
    string public constant LPC_INVALID_VARIABLE_DEBT_TOKEN_POOL_ADDRESS = "37"; // 'The liquidity of the reserve needs to be 0'
    string public constant LPC_INVALID_VARIABLE_DEBT_TOKEN_UNDERLYING_ADDRESS = "39"; // 'The liquidity of the reserve needs to be 0'
    string public constant LPC_INVALID_ADDRESSES_PROVIDER_ID = "40"; // 'The liquidity of the reserve needs to be 0'
    string public constant LPC_INVALID_CONFIGURATION = "75"; // 'Invalid risk parameters for the reserve'
    string public constant LPC_CALLER_NOT_EMERGENCY_ADMIN = "76"; // 'The caller must be the emergency admin'
    string public constant LPCM_HEALTH_FACTOR_NOT_BELOW_THRESHOLD = "42"; // 'Health factor is not below the threshold'
    string public constant LPCM_COLLATERAL_CANNOT_BE_LIQUIDATED = "43"; // 'The collateral chosen cannot be liquidated'
    string public constant LPCM_SPECIFIED_CURRENCY_NOT_BORROWED_BY_USER = "44"; // 'User did not borrow the specified currency'
    string public constant LPCM_NOT_ENOUGH_LIQUIDITY_TO_LIQUIDATE = "45"; // "There isn't enough liquidity available to liquidate"
    string public constant LPCM_NO_ERRORS = "46"; // 'No errors'
    string public constant LP_INVALID_FLASHLOAN_MODE = "47"; //Invalid flashloan mode selected
    string public constant MATH_MULTIPLICATION_OVERFLOW = "48";
    string public constant MATH_ADDITION_OVERFLOW = "49";
    string public constant MATH_DIVISION_BY_ZERO = "50";
    string public constant RL_LIQUIDITY_INDEX_OVERFLOW = "51"; //  Liquidity index overflows uint128
    string public constant RL_VARIABLE_BORROW_INDEX_OVERFLOW = "52"; //  Variable borrow index overflows uint128
    string public constant RL_LIQUIDITY_RATE_OVERFLOW = "53"; //  Liquidity rate overflows uint128
    string public constant RL_VARIABLE_BORROW_RATE_OVERFLOW = "54"; //  Variable borrow rate overflows uint128
    string public constant CT_INVALID_MINT_AMOUNT = "56"; //invalid amount to mint
    string public constant LP_FAILED_REPAY_WITH_COLLATERAL = "57";
    string public constant CT_INVALID_BURN_AMOUNT = "58"; //invalid amount to burn
    string public constant LP_FAILED_COLLATERAL_SWAP = "60";
    string public constant LP_INVALID_EQUAL_ASSETS_TO_SWAP = "61";
    string public constant LP_REENTRANCY_NOT_ALLOWED = "62";
    string public constant LP_CALLER_MUST_BE_AN_ATOKEN = "63";
    string public constant LP_IS_PAUSED = "64"; // 'Pool is paused'
    string public constant LP_NO_MORE_RESERVES_ALLOWED = "65";
    string public constant LP_INVALID_FLASH_LOAN_EXECUTOR_RETURN = "66";
    string public constant RC_INVALID_LTV = "67";
    string public constant RC_INVALID_LIQ_THRESHOLD = "68";
    string public constant RC_INVALID_LIQ_BONUS = "69";
    string public constant RC_INVALID_DECIMALS = "70";
    string public constant RC_INVALID_RESERVE_FACTOR = "71";
    string public constant VL_INCONSISTENT_FLASHLOAN_PARAMS = "73";
    string public constant LP_INCONSISTENT_PARAMS_LENGTH = "74";
    string public constant UL_INVALID_INDEX = "77";
    string public constant LP_NOT_CONTRACT = "78";
    string public constant AT_VAULT_NOT_INITIALIZED = "79";
    string public constant SDT_BURN_EXCEEDS_BALANCE = "80";
    string public constant RC_INVALID_DEPOSIT_CAP = "81";
    string public constant RC_INVALID_VOLATILITY_TIER = "82";
    string public constant UB_INVALID_TIMESTAMP = "83";
    string public constant VL_DEPOSIT_CAP_REACHED = "84";
    string public constant AT_INVALID_ADDRESS = "85";
    string public constant AT_INVALID_AMOUNT = "86";
    string public constant AT_VAULT_ALREADY_INITIALIZED = "87";
    string public constant AT_VL_INVALID_ATOKEN_PARAMS = "88";
    string public constant AT_INVALID_ATOKEN_ID = "89";
    string public constant LP_CALLER_NOT_MINIPOOL = "90";
    string public constant VL_RESERVE_INACTIVE = "92";
    string public constant VL_FLASHLOAN_DISABLED = "93";
    string public constant LPC_FLASHLOAN_PREMIUM_INVALID = "94";
    string public constant VL_TRANCHED_ASSET_CANNOT_BE_FLASHLOAN = "95";
<<<<<<< HEAD
    string public constant DP_LENDINGPOOL_NOT_SET = "96";
    string public constant DP_MINIPOOL_NOT_SET = "97";

    enum CollateralManagerErrors {
        NO_ERROR,
        NO_COLLATERAL_AVAILABLE,
        COLLATERAL_CANNOT_BE_LIQUIDATED,
        CURRRENCY_NOT_BORROWED,
        HEALTH_FACTOR_ABOVE_THRESHOLD,
        NOT_ENOUGH_LIQUIDITY,
        NO_ACTIVE_RESERVE,
        HEALTH_FACTOR_LOWER_THAN_LIQUIDATION_THRESHOLD,
        INVALID_EQUAL_ASSETS_TO_SWAP,
        FROZEN_RESERVE
    }
=======
    string public constant O_INCONSISTENT_PARAMS_LENGTH = "96";
    string public constant O_PRICE_FEED_INCONSISTENCY = "97";
    string public constant PAP_NO_MINI_POOL_ID_FOR_ADDRESS = "98";
    string public constant PAP_POOL_ID_OUT_OF_RANGE = "99";
    string public constant AT_VAULT_NOT_EMPTY = "100";
>>>>>>> 28f5eb23
}<|MERGE_RESOLUTION|>--- conflicted
+++ resolved
@@ -16,15 +16,9 @@
  *  - RL = ReserveLogic
  *  - LPCM = Liquidation
  *  - P = Pausable
-<<<<<<< HEAD
  *  - DP = DataProvider
-=======
- * <<<<<<< HEAD
  *  - O = Oracle
- * =======
  *  - PAP = PoolAddressesProvider
- * >>>>>>> deploymentScripts
->>>>>>> 28f5eb23
  */
 library Errors {
     //common errors
@@ -117,27 +111,12 @@
     string public constant VL_FLASHLOAN_DISABLED = "93";
     string public constant LPC_FLASHLOAN_PREMIUM_INVALID = "94";
     string public constant VL_TRANCHED_ASSET_CANNOT_BE_FLASHLOAN = "95";
-<<<<<<< HEAD
     string public constant DP_LENDINGPOOL_NOT_SET = "96";
     string public constant DP_MINIPOOL_NOT_SET = "97";
 
-    enum CollateralManagerErrors {
-        NO_ERROR,
-        NO_COLLATERAL_AVAILABLE,
-        COLLATERAL_CANNOT_BE_LIQUIDATED,
-        CURRRENCY_NOT_BORROWED,
-        HEALTH_FACTOR_ABOVE_THRESHOLD,
-        NOT_ENOUGH_LIQUIDITY,
-        NO_ACTIVE_RESERVE,
-        HEALTH_FACTOR_LOWER_THAN_LIQUIDATION_THRESHOLD,
-        INVALID_EQUAL_ASSETS_TO_SWAP,
-        FROZEN_RESERVE
-    }
-=======
     string public constant O_INCONSISTENT_PARAMS_LENGTH = "96";
     string public constant O_PRICE_FEED_INCONSISTENCY = "97";
     string public constant PAP_NO_MINI_POOL_ID_FOR_ADDRESS = "98";
     string public constant PAP_POOL_ID_OUT_OF_RANGE = "99";
     string public constant AT_VAULT_NOT_EMPTY = "100";
->>>>>>> 28f5eb23
 }
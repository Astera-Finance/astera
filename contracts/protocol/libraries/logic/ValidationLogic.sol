--- conflicted
+++ resolved
@@ -149,7 +149,6 @@
   function validateBorrow(
     ValidateBorrowParams memory validateParams,
     DataTypes.ReserveData storage reserve,
-<<<<<<< HEAD
     address userAddress,
     uint256 amount,
     uint256 amountInETH,
@@ -159,13 +158,8 @@
     DataTypes.UserConfigurationMap storage userConfig,
     mapping(uint256 => DataTypes.ReserveReference) storage reserves,
     uint256 reservesCount,
-    address oracle
-=======
-    mapping(address => DataTypes.ReserveData) storage reservesData,
-    DataTypes.UserConfigurationMap storage userConfig,
-    DataTypes.UserRecentBorrowMap storage userRecentBorrow,
-    mapping(uint256 => address) storage reserves
->>>>>>> e75f4f52
+    address oracle,
+    DataTypes.UserRecentBorrowMap storage userRecentBorrow
   ) external view {
     ValidateBorrowLocalVars memory vars;
     BorrowLogic.CalculateUserAccountDataVolatileParams memory params;

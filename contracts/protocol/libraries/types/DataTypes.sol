--- conflicted
+++ resolved
@@ -43,13 +43,11 @@
     uint256 data;
   }
 
-<<<<<<< HEAD
   struct ReserveReference {
     address asset; // underlying asset
     bool reserveType; // if the reserve is vault-boosted
   }
 
-=======
   struct ReserveBorrowConfigurationMap {
     //bit 0-15: Low LTV
     //bit 16-31: Low Liq. Threshold
@@ -66,7 +64,6 @@
   //   UserRecentBorrowMap userRecentBorrow;
   // }
 
->>>>>>> e75f4f52
   struct UserConfigurationMap {
     uint256 data;
   }

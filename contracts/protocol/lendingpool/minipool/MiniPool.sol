// SPDX-License-Identifier: agpl-3.0
pragma solidity ^0.8.23;

import {SafeMath} from '../../../dependencies/openzeppelin/contracts/SafeMath.sol';
import {Address} from '../../../dependencies/openzeppelin/contracts/Address.sol';
import {IAERC6909} from '../../../interfaces/IAERC6909.sol';
import {IERC20} from '../../../dependencies/openzeppelin/contracts/IERC20.sol';
import {SafeERC20} from '../../../dependencies/openzeppelin/contracts/SafeERC20.sol';
import {IMiniPoolAddressesProvider} from '../../../interfaces/IMiniPoolAddressesProvider.sol';
import {IFlowLimiter} from '../../../interfaces/IFlowLimiter.sol';
import {ILendingPoolAddressesProvider} from '../../../interfaces/ILendingPoolAddressesProvider.sol';
import {IAToken} from '../../../interfaces/IAToken.sol';
import {IVariableDebtToken} from '../../../interfaces/IVariableDebtToken.sol';
import {IFlashLoanReceiver} from '../../../flashloan/interfaces/IFlashLoanReceiver.sol';
import {IPriceOracleGetter} from '../../../interfaces/IPriceOracleGetter.sol';
import {ILendingPool} from '../../../interfaces/ILendingPool.sol';
import {VersionedInitializable} from '../../libraries/upgradeability/VersionedInitializable.sol';
import {Helpers} from '../../libraries/helpers/Helpers.sol';
import {Errors} from '../../libraries/helpers/Errors.sol';
import {WadRayMath} from '../../libraries/math/WadRayMath.sol';
import {PercentageMath} from '../../libraries/math/PercentageMath.sol';
import {MiniPoolReserveLogic} from './logic/MiniPoolReserveLogic.sol';
import {MiniPoolGenericLogic} from './logic/MiniPoolGenericLogic.sol';
import {MiniPoolValidationLogic} from './logic/MiniPoolValidationLogic.sol';
import {ReserveConfiguration} from '../../libraries/configuration/ReserveConfiguration.sol';
import {UserConfiguration} from '../../libraries/configuration/UserConfiguration.sol';
import {DataTypes} from '../../libraries/types/DataTypes.sol';
import {MiniPoolStorage} from './MiniPoolStorage.sol';
import {IMiniPool} from '../../../interfaces/IMiniPool.sol';

import {MiniPoolDepositLogic} from './logic/MiniPoolDepositLogic.sol';
import {MiniPoolWithdrawLogic} from './logic/MiniPoolWithdrawLogic.sol';
import {MiniPoolBorrowLogic} from './logic/MiniPoolBorrowLogic.sol';
import {MiniPoolFlashLoanLogic} from './logic/MiniPoolFlashLoanLogic.sol';
import {MiniPoolLiquidationLogic} from './logic/MiniPoolLiquidationLogic.sol';

/**
 * @title MiniPool contract
 * @dev A highly correlated sub market that can borrow from the main lending pool and charge double interest rates on those loans
 * - Users can:
 *   # Deposit
 *   # Withdraw
 *   # Borrow
 *   # Repay
 *   # Enable/disable their deposits as collateral
 *   # Liquidate positions
 *   # Execute Flash Loans
 * - To be covered by a proxy contract, owned by the MiniPoolAddressesProvider of the specific market
 * - All admin functions are callable by the MiniPoolConfigurator contract defined also in the
 *   MiniPoolAddressesProvider
 * @author Aave
 **/
contract MiniPool is VersionedInitializable, IMiniPool, MiniPoolStorage {
  using SafeMath for uint256;
  using WadRayMath for uint256;
  using PercentageMath for uint256;
  using SafeERC20 for IERC20;
  using MiniPoolReserveLogic for DataTypes.MiniPoolReserveData;
  using ReserveConfiguration for DataTypes.ReserveConfigurationMap;
  using UserConfiguration for DataTypes.UserConfigurationMap;

  uint256 public constant MINIPOOL_REVISION = 0x1;

  modifier whenNotPaused() {
    _whenNotPaused();
    _;
  }

  modifier onlyMiniPoolConfigurator() {
    _onlyMiniPoolConfigurator();
    _;
  }

  function _whenNotPaused() internal view {
    require(!_paused, Errors.LP_IS_PAUSED);
  }

  function _onlyMiniPoolConfigurator() internal view {
    require(
      _addressesProvider.getMiniPoolConfigurator() == msg.sender,
      Errors.LP_CALLER_NOT_LENDING_POOL_CONFIGURATOR
    );
  }

  function getRevision() internal pure override returns (uint256) {
    return MINIPOOL_REVISION;
  }

  /**
   * @dev Function is invoked by the proxy contract when the LendingPool contract is added to the
   * LendingPoolAddressesProvider of the market.
   * - Caching the address of the LendingPoolAddressesProvider in order to reduce gas consumption
   *   on subsequent operations
   * @param provider The address of the LendingPoolAddressesProvider
   **/
  function initialize(IMiniPoolAddressesProvider provider, uint256 minipoolID) public initializer {
    _addressesProvider = provider;
    _minipoolId = minipoolID;
    _flashLoanPremiumTotal = 1;
    _maxNumberOfReserves = 128;
  }

  /**
   * @dev Deposits an `amount` of underlying asset into the reserve, receiving in return overlying aTokens.
   * - E.g. User deposits 100 USDC and gets in return 100 aUSDC
   * @param asset The address of the underlying asset to deposit
   * @param amount The amount to be deposited
   * @param onBehalfOf The address that will receive the aTokens, same as msg.sender if the user
   *   wants to receive them on his own wallet, or a different address if the beneficiary of aTokens
   *   is a different wallet
   **/
  function deposit(
    address asset,
    bool reserveType,
    uint256 amount,
    address onBehalfOf
  ) public override whenNotPaused {
    MiniPoolDepositLogic.deposit(
      MiniPoolDepositLogic.DepositParams(
        asset,
        amount,
        onBehalfOf
      ),
      _reserves,
      _usersConfig,
      _addressesProvider
    );
  }

  /**
   * @dev Withdraws an `amount` of underlying asset from the reserve, burning the equivalent aTokens owned
   * E.g. User has 100 aUSDC, calls withdraw() and receives 100 USDC, burning the 100 aUSDC
   * @param asset The address of the underlying asset to withdraw
   * @param reserveType Whether the reserve is boosted by a vault
   * @param amount The underlying amount to be withdrawn
   *   - Send the value type(uint256).max in order to withdraw the whole aToken balance
   * @param to Address that will receive the underlying, same as msg.sender if the user
   *   wants to receive it on his own wallet, or a different address if the beneficiary is a
   *   different wallet
   * @return The final amount withdrawn
   **/
  function withdraw(
    address asset,
    bool reserveType,
    uint256 amount,
    address to
  ) public override whenNotPaused returns (uint256) {
    return MiniPoolWithdrawLogic.withdraw(
      MiniPoolWithdrawLogic.withdrawParams(
        asset,
        reserveType,
        amount,
        to,
        _reservesCount
      ),
      _reserves,
      _usersConfig,
      _reservesList,
      _addressesProvider
    );
  }


  struct borrowVars{
    uint256 availableLiquidity;
    uint256 amountRecieved;
    address onBehalfOf;
    address aTokenAddress;
    address LendingPool;
  }
  /**
   * @dev Allows users to borrow a specific `amount` of the reserve underlying asset, provided that the borrower
   * already deposited enough collateral, or he was given enough allowance by a credit delegator on the VariableDebtToken
   * - E.g. User borrows 100 USDC passing as `onBehalfOf` his own address, receiving the 100 USDC in his wallet
   *   and 100 variable debt tokens
   * @param asset The address of the underlying asset to borrow
   * @param amount The amount to be borrowed
   * @param onBehalfOf Address of the user who will receive the debt. Should be the address of the borrower itself
   * calling the function if he wants to borrow against his own collateral, or the address of the credit delegator
   * if he has been given credit delegation allowance
   **/
  function borrow(
    address asset,
    bool reserveType,
    uint256 amount,
    address onBehalfOf
  ) external override whenNotPaused {
    DataTypes.MiniPoolReserveData storage reserve = _reserves[asset];
    borrowVars memory vars;
    vars.aTokenAddress = reserve.aTokenAddress;
    require(vars.aTokenAddress != address(0), "Reserve not initialized");
    vars.availableLiquidity = IERC20(asset).balanceOf(vars.aTokenAddress);
    if(amount > vars.availableLiquidity && IAERC6909(reserve.aTokenAddress).isTranche(reserve.aTokenID)){
      address underlying = IAToken(asset).UNDERLYING_ASSET_ADDRESS();
      vars.LendingPool = _addressesProvider.getLendingPool();
      ILendingPool(vars.LendingPool).
        miniPoolBorrow(
          underlying,
          reserveType,
          amount.sub(vars.availableLiquidity),
          address(this),
          address(asset)
        );
     
        vars.amountRecieved = IERC20(underlying).balanceOf(address(this));

        IERC20(underlying).approve(vars.LendingPool, vars.amountRecieved);
        ILendingPool(vars.LendingPool).deposit(underlying, reserveType, vars.amountRecieved, address(this));

        vars.amountRecieved = IERC20(asset).balanceOf(address(this));
        MiniPoolDepositLogic.internalDeposit(
          MiniPoolDepositLogic.DepositParams(
            asset, 
            vars.amountRecieved, 
            address(this)
          ),
          _reserves,
          _usersConfig,
          _addressesProvider
        );
      }


    MiniPoolBorrowLogic.executeBorrow(
        MiniPoolBorrowLogic.ExecuteBorrowParams(
            asset,
            reserveType,
            msg.sender,
            onBehalfOf,
            amount,
            reserve.aTokenAddress,
            0,
            0,
            0,
            true,
            _addressesProvider,
            _reservesCount
        ),
        _reserves,
        _reservesList,
        _usersConfig,
        _usersRecentBorrow
    );
    pokeInterestRate(asset, reserveType);
  }


  struct repayVars{
    uint256 repayAmount;
    address aTokenAddress;
    address underlyingAsset;
    uint256 underlyingDebt;
  }

  /**
   * @notice Repays a borrowed `amount` on a specific reserve, burning the equivalent debt tokens owned
   * - E.g. User repays 100 USDC, burning 100 variable debt tokens of the `onBehalfOf` address
   * @param asset The address of the borrowed underlying asset previously borrowed
   * @param reserveType Whether the reserve is boosted by a vault
   * @param amount The amount to repay
   * - Send the value type(uint256).max in order to repay the whole debt for `asset`
   * @param onBehalfOf Address of the user who will get his debt reduced/removed. Should be the address of the
   * user calling the function if he wants to reduce/remove his own debt, or the address of any other
   * other borrower whose debt should be removed
   * @return The final amount repaid
   **/
  function repay(
    address asset,
    bool reserveType,
    uint256 amount,
    address onBehalfOf
  ) external override whenNotPaused returns (uint256) {
    uint256 repayAmount = MiniPoolBorrowLogic.repay(
      MiniPoolBorrowLogic.repayParams(
        asset,
        reserveType,
        amount,
        onBehalfOf,
        _addressesProvider
      ),
      _reserves,
      _usersConfig
    );
<<<<<<< HEAD
    _repayLendingPool(asset, reserveType, repayAmount);
=======
    _repayLendingPool(asset, reserveType, amount);
    return repayAmount;
>>>>>>> 05a1dbb4
    

  }

  /**
   * @dev Allows depositors to enable/disable a specific deposited asset as collateral
   * @param asset The address of the underlying asset deposited
   * @param reserveType Whether the reserve is boosted by a vault
   * @param useAsCollateral `true` if the user wants to use the deposit as collateral, `false` otherwise
   **/
  function setUserUseReserveAsCollateral(address asset, bool reserveType, bool useAsCollateral)
    external
    override
    whenNotPaused
  {
    DataTypes.MiniPoolReserveData storage reserve = _reserves[asset];

    MiniPoolValidationLogic.validateSetUseReserveAsCollateral(
      reserve,
      asset,
      reserveType,
      useAsCollateral,
      _reserves,
      _usersConfig[msg.sender],
      _reservesList,
      _reservesCount,
      _addressesProvider.getPriceOracle()
    );

    _usersConfig[msg.sender].setUsingAsCollateral(reserve.id, useAsCollateral);

    if (useAsCollateral) {
      emit ReserveUsedAsCollateralEnabled(asset, msg.sender);
    } else {
      emit ReserveUsedAsCollateralDisabled(asset, msg.sender);
    }
  }

  /**
   * @dev Function to liquidate a non-healthy position collateral-wise, with Health Factor below 1
   * - The caller (liquidator) covers `debtToCover` amount of debt of the user getting liquidated, and receives
   *   a proportionally amount of the `collateralAsset` plus a bonus to cover market risk
   * @param collateralAsset The address of the underlying asset used as collateral, to receive as result of the liquidation
   * @param debtAsset The address of the underlying borrowed asset to be repaid with the liquidation
   * @param user The address of the borrower getting liquidated
   * @param debtToCover The debt amount of borrowed `asset` the liquidator wants to cover
   * @param receiveAToken `true` if the liquidators wants to receive the collateral aTokens, `false` if he wants
   * to receive the underlying collateral asset directly
   **/
  function liquidationCall(
    address collateralAsset,
    bool collateralAssetType,
    address debtAsset,
    bool debtAssetType,
    address user,
    uint256 debtToCover,
    bool receiveAToken
  ) external override whenNotPaused {
    MiniPoolLiquidationLogic.liquidationCall(
      MiniPoolLiquidationLogic.liquidationCallParams(
        collateralAsset,
        collateralAssetType,
        debtAsset,
        debtAssetType,
        user,
        debtToCover,
        receiveAToken,
        address(_addressesProvider)
      )
    );
    _repayLendingPool(debtAsset, debtAssetType, debtToCover);
  }

  function _repayLendingPool(
    address asset,
    bool reserveType,
    uint256 amount
  ) internal {
    DataTypes.MiniPoolReserveData storage reserve = _reserves[asset];
    repayVars memory vars;
    vars.aTokenAddress = reserve.aTokenAddress;
    if(IAERC6909(reserve.aTokenAddress).isTranche(reserve.aTokenID)){
      vars.underlyingAsset = IAToken(asset).UNDERLYING_ASSET_ADDRESS();
      vars.underlyingDebt = getCurrentLendingPoolDebt(vars.underlyingAsset, reserveType);
      if(vars.underlyingDebt != 0){
        if(vars.underlyingDebt < amount){
          amount = vars.underlyingDebt;
        }
        MiniPoolWithdrawLogic.
        internalWithdraw(
          MiniPoolWithdrawLogic.withdrawParams(
            asset, 
            reserveType, 
            amount, 
            address(this), 
            _reservesCount
          ),
          _reserves,
          _usersConfig,
          _reservesList,
          _addressesProvider
        );
        amount = IERC20(asset).balanceOf(address(this));
        IERC20(asset).approve(_addressesProvider.getLendingPool(), amount);
        
        ILendingPool(_addressesProvider.getLendingPool()).
          repayWithATokens(vars.underlyingAsset, reserveType, amount, address(this));

        pokeInterestRate(asset, reserveType);
      }
    }
  }

  struct FlashLoanLocalVars {
    IFlashLoanReceiver receiver;
    address oracle;
    uint256 i;
    address currentAsset;
    bool currentType;
    address currentATokenAddress;
    uint256 currentAmount;
    uint256 currentPremium;
    uint256 currentAmountPlusPremium;
    address debtToken;
  }

  /**
   * @dev Allows smartcontracts to access the liquidity of the pool within one transaction,
   * as long as the amount taken plus a fee is returned.
   * IMPORTANT There are security concerns for developers of flashloan receiver contracts that must be kept into consideration.
   * For further details please visit https://developers.aave.com
   * @param flashLoanParams struct containing receiverAddress, onBehalfOf, assets, amounts
   * @param modes Types of the debt to open if the flash loan is not returned:
   *   0 -> Don't open any debt, just revert if funds can't be transferred from the receiver
   *   2 -> Open debt at variable rate for the value of the amount flash-borrowed to the `onBehalfOf` address
   * @param params Variadic packed params to pass to the receiver as extra information
   **/
  function flashLoan(
    FlashLoanParams memory flashLoanParams,
    uint256[] calldata amounts,
    uint256[] calldata modes,
    bytes calldata params
  ) external override whenNotPaused {
    MiniPoolFlashLoanLogic.flashLoan(
      MiniPoolFlashLoanLogic.FlashLoanParams(
        flashLoanParams.receiverAddress,
        flashLoanParams.assets,
        flashLoanParams.reserveTypes,
        flashLoanParams.onBehalfOf,
        _addressesProvider,
        _reservesCount,
        _flashLoanPremiumTotal,
        amounts,
        modes,
        params
      ),
      _reservesList,
      _usersConfig,
      _usersRecentBorrow,
      _reserves
    );
  }

  /**
   * @dev Returns the state and configuration of the reserve
   * @param asset The address of the underlying asset of the reserve
   * @return The state of the reserve
   **/
  function getReserveData(address asset, bool reserveType)
    external
    view
    override
    returns (DataTypes.MiniPoolReserveData memory)
  {
    return _reserves[asset];
  }

  /**
   * @dev Returns the user account data across all the reserves
   * @param user The address of the user
   * @return totalCollateralETH the total collateral in ETH of the user
   * @return totalDebtETH the total debt in ETH of the user
   * @return availableBorrowsETH the borrowing power left of the user
   * @return currentLiquidationThreshold the liquidation threshold of the user
   * @return ltv the loan to value of the user
   * @return healthFactor the current health factor of the user
   **/
  function getUserAccountData(address user)
    external
    view
    override
    returns (
      uint256 totalCollateralETH,
      uint256 totalDebtETH,
      uint256 availableBorrowsETH,
      uint256 currentLiquidationThreshold,
      uint256 ltv,
      uint256 healthFactor
    )
  {
    (
      totalCollateralETH,
      totalDebtETH,
      ltv,
      currentLiquidationThreshold,
      healthFactor
    ) = MiniPoolGenericLogic.calculateUserAccountData(
      user,
      _reserves,
      _usersConfig[user],
      _reservesList,
      _reservesCount,
      _addressesProvider.getPriceOracle()
    );

    availableBorrowsETH = MiniPoolGenericLogic.calculateAvailableBorrowsETH(
      totalCollateralETH,
      totalDebtETH,
      ltv
    );
  }

  /**
   * @dev Returns the configuration of the reserve
   * @param asset The address of the underlying asset of the reserve
   * @return The configuration of the reserve
   **/
  function getConfiguration(address asset, bool reserveType)
    external
    view
    override
    returns (DataTypes.ReserveConfigurationMap memory)
  {
    return _reserves[asset].configuration;
  }

  /**
   * @dev Returns the borrow configuration of the reserve
   * @param asset The address of the underlying asset of the reserve
   * @param reserveType The type of the reserve
   * @return The borrow configuration of the reserve
   **/
  function getBorrowConfiguration(address asset, bool reserveType)
    external
    view
    override
    returns (DataTypes.ReserveBorrowConfigurationMap memory)
  {
    return _reserves[asset].borrowConfiguration;
  }

  /**
   * @dev Returns the configuration of the user across all the reserves
   * @param user The user address
   * @return The configuration of the user
   **/
  function getUserConfiguration(address user)
    external
    view
    override
    returns (DataTypes.UserConfigurationMap memory)
  {
    return _usersConfig[user];
  }

  /**
   * @dev Returns the normalized income per unit of asset
   * @param asset The address of the underlying asset of the reserve
   * @return The reserve's normalized income
   */
  function getReserveNormalizedIncome(address asset, bool reserveType)
    external
    view
    virtual
    override
    returns (uint256)
  {
    return _reserves[asset].getNormalizedIncome();
  }

  /**
   * @dev Returns the normalized variable debt per unit of asset
   * @param asset The address of the underlying asset of the reserve
   * @return The reserve normalized variable debt
   */
  function getReserveNormalizedVariableDebt(address asset, bool reserveType)
    external
    view
    override
    returns (uint256)
  {
    return _reserves[asset].getNormalizedDebt();
  }

  /**
   * @dev Returns if the LendingPool is paused
   */
  function paused() external view override returns (bool) {
    return _paused;
  }

  /**
   * @dev Returns the list of the initialized reserves
   **/
  function getReservesList() external view override returns (address[] memory, bool[] memory) {
    address[] memory _activeReserves = new address[](_reservesCount);
    bool[] memory _activeReservesTypes = new bool[](_reservesCount);

    for (uint256 i = 0; i < _reservesCount; i++) {
      _activeReserves[i] = _reservesList[i].asset;
      _activeReservesTypes[i] = _reservesList[i].reserveType;
    }
    return (_activeReserves, _activeReservesTypes);
  }

  function getReservesCount() external view override returns (uint256) {
    return _reservesCount;
  }
  /**
   * @dev Returns the cached LendingPoolAddressesProvider connected to this contract
   **/
  function getAddressesProvider() external view override returns (IMiniPoolAddressesProvider) {
    return _addressesProvider;
  }

  /**
   * @dev Returns the fee on flash loans 
   */
  function FLASHLOAN_PREMIUM_TOTAL() public view returns (uint256) {
    return _flashLoanPremiumTotal;
  }

  /**
   * @dev Returns the maximum number of reserves supported to be listed in this LendingPool
   */
  function MAX_NUMBER_RESERVES() public view returns (uint256) {
    return _maxNumberOfReserves;
  }

  /**
   * @dev Validates and finalizes an aToken transfer
   * - Only callable by the overlying aToken of the `asset`
   * @param asset The address of the underlying asset of the aToken
   * @param from The user from which the aTokens are transferred
   * @param to The user receiving the aTokens
   * @param amount The amount being transferred/withdrawn
   * @param balanceFromBefore The aToken balance of the `from` user before the transfer
   * @param balanceToBefore The aToken balance of the `to` user before the transfer
   */
  function finalizeTransfer(
    address asset,
    bool reserveType,
    address from,
    address to,
    uint256 amount,
    uint256 balanceFromBefore,
    uint256 balanceToBefore
  ) external override whenNotPaused {
    MiniPoolWithdrawLogic.finalizeTransfer(
      MiniPoolWithdrawLogic.finalizeTransferParams(
        asset,
        reserveType,
        from,
        to,
        amount,
        balanceFromBefore,
        balanceToBefore,
        _reservesCount
      ),
      _reserves,
      _usersConfig,
      _reservesList,
      _addressesProvider
    );

  }

  /**
   * @dev Initializes a reserve, activating it, assigning an aToken and debt tokens and an
   * interest rate strategy
   * - Only callable by the LendingPoolConfigurator contract
   * @param asset The address of the underlying asset of the reserve
   * @param aTokenAddress Whether the reserve is boosted by a vault
   * @param aTokenID The address of the aToken that will be assigned to the reserve
   * @param variableDebtTokenID The address of the VariableDebtToken that will be assigned to the reserve
   * @param interestRateStrategyAddress The address of the interest rate strategy contract
   **/
  function initReserve(
    address asset,
    IAERC6909 aTokenAddress,
    uint256 aTokenID,
    uint256 variableDebtTokenID,
    address interestRateStrategyAddress
  ) external override onlyMiniPoolConfigurator {
    require(Address.isContract(asset), Errors.LP_NOT_CONTRACT);
    _reserves[asset].init(
      aTokenAddress,
      aTokenID,
      variableDebtTokenID,
      interestRateStrategyAddress
    );
    _addReserveToList(asset, false);
  }

  /**
   * @dev Updates the address of the interest rate strategy contract
   * - Only callable by the LendingPoolConfigurator contract
   * @param asset The address of the underlying asset of the reserve
   * @param reserveType Whether the reserve is boosted by a vault
   * @param rateStrategyAddress The address of the interest rate strategy contract
   **/
  function setReserveInterestRateStrategyAddress(address asset, bool reserveType, address rateStrategyAddress)
    external
    override
    onlyMiniPoolConfigurator
  {
    _reserves[asset].interestRateStrategyAddress = rateStrategyAddress;
  }

  /**
   * @dev Sets the configuration bitmap of the reserve as a whole
   * - Only callable by the LendingPoolConfigurator contract
   * @param asset The address of the underlying asset of the reserve
   * @param reserveType Whether the reserve is boosted by a vault
   * @param configuration The new configuration bitmap
   **/
  function setConfiguration(address asset, bool reserveType, uint256 configuration)
    external
    override
    onlyMiniPoolConfigurator
  {
    _reserves[asset].configuration.data = configuration;
  }

  /**
   * @dev Sets the borrow configuration bitmap of the reserve as a whole
   * - Only callable by the LendingPoolConfigurator contract
   * @param asset The address of the underlying asset of the reserve
   * @param borrowConfiguration The new borrow configuration bitmap
   **/
  function setBorrowConfiguration(address asset, bool reserveType, uint256 borrowConfiguration)
    external
    override
    onlyMiniPoolConfigurator
  {
    _reserves[asset].borrowConfiguration.data = borrowConfiguration;
    _lendingUpdateTimestamp = block.timestamp;
  }

  /**
   * @dev Set the _pause state of a reserve
   * - Only callable by the LendingPoolConfigurator contract
   * @param val `true` to pause the reserve, `false` to un-pause it
   */
  function setPause(bool val) external override onlyMiniPoolConfigurator {
    _paused = val;
    if (_paused) {
      emit Paused();
    } else {
      emit Unpaused();
    }
  }

  function _addReserveToList(address asset, bool reserveType) internal {
    uint256 reservesCount = _reservesCount;

    require(reservesCount < _maxNumberOfReserves, Errors.LP_NO_MORE_RESERVES_ALLOWED);

    bool reserveAlreadyAdded = _reserves[asset].id != 0 || _reservesList[0].asset == asset;

    if (!reserveAlreadyAdded) {
      _reserves[asset].id = uint8(reservesCount);
      _reservesList[reservesCount] = DataTypes.ReserveReference(asset, reserveType);

      _reservesCount = reservesCount + 1;
    }
  }

  function pokeInterestRate(address asset, bool reserveType) public {
    if(_lendingPoolDebt[asset] != 0){
      _reserves[asset].updateInterestRatesAugmented(asset,0,0,_addressesProvider,reserveType);
    }
  }

  function getCurrentLendingPoolDebt(address asset, bool reserveType) public view returns(uint256){
    return IFlowLimiter(_addressesProvider.getFlowLimiter()).currentFlow(asset, reserveType, address(this));
  }
}<|MERGE_RESOLUTION|>--- conflicted
+++ resolved
@@ -281,13 +281,9 @@
       _reserves,
       _usersConfig
     );
-<<<<<<< HEAD
-    _repayLendingPool(asset, reserveType, repayAmount);
-=======
+
     _repayLendingPool(asset, reserveType, amount);
-    return repayAmount;
->>>>>>> 05a1dbb4
-    
+    return repayAmount;   
 
   }
 

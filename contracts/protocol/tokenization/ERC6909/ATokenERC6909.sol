--- conflicted
+++ resolved
@@ -455,15 +455,11 @@
         }
     }
 
-<<<<<<< HEAD
-    function getMiniPoolID() external view returns (uint256) {
-=======
     function MINIPOOL_ADDRESS() external view returns (address) {
         return address(POOL);
     }
 
     function MINIPOOL_ID() external view returns (uint256) {
->>>>>>> a8b4b4fd
         return _minipoolId;
     }
 }
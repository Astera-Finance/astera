// SPDX-License-Identifier: agpl-3.0
pragma solidity ^0.8.23;

import {SignedSafeMath} from "../../../dependencies/openzeppelin/contracts/SignedSafeMath.sol";
import {SafeMath} from "../../../dependencies/openzeppelin/contracts/SafeMath.sol";
import {ILendingPool} from "../../../interfaces/ILendingPool.sol";
import {IAToken} from "../../../interfaces/IAToken.sol";
import {WadRayMath} from "../../libraries/math/WadRayMath.sol";
import {Errors} from "../../libraries/helpers/Errors.sol";
import {VersionedInitializable} from "../../libraries/upgradeability/VersionedInitializable.sol";
import {DataTypes} from "../../libraries/types/DataTypes.sol";
import {ReserveLogic} from "../../libraries/logic/ReserveLogic.sol";
import {IncentivizedERC6909} from "./IncentivizedERC6909.sol";
import {IRewarder} from "../../../interfaces/IRewarder.sol";
import {IERC20} from "../../../dependencies/openzeppelin/contracts/IERC20.sol";
import {IMiniPoolAddressesProvider} from "../../../interfaces/IMiniPoolAddressesProvider.sol";
import {IMiniPool} from "../../../interfaces/IMiniPool.sol";

import "forge-std/console.sol";

contract ATokenERC6909 is IncentivizedERC6909, VersionedInitializable {
    using SafeMath for uint256;
    using WadRayMath for uint256;
    using SignedSafeMath for int256;
    using ReserveLogic for DataTypes.ReserveData;

    uint256 public constant ATOKEN_REVISION = 0x1;
    uint256 private _totalTokens;
    uint256 private _totalUniqueTokens;
    uint256 private _totalTrancheTokens;

    IMiniPoolAddressesProvider private _addressesProvider;
    IRewarder private INCENTIVES_CONTROLLER;
    IMiniPool private POOL;
    uint256 public constant ATOKEN_ADDRESSABLE_ID = 1000; // This is the first ID for aToken
    uint256 public constant DEBT_TOKEN_ADDRESSABLE_ID = 2000; // This is the first ID for debtToken

    event TokenInitialized(
        uint256 indexed id, string name, string symbol, uint8 decimals, address underlyingAsset
    );

    mapping(uint256 => address) private _underlyingAssetAddresses;
    mapping(uint256 => bool) private _isTranche;
    uint256 private _minipoolId;
    //ID -> User -> Delegate -> Allowance
    mapping(uint256 => mapping(address => mapping(address => uint256))) private _borrowAllowances;

    function getRevision() internal pure virtual override returns (uint256) {
        return ATOKEN_REVISION;
    }

    function initialize(address provider, uint256 minipoolId) public initializer {
        require(address(provider) != address(0), Errors.LP_NOT_CONTRACT);
        uint256 chainId;

        //solium-disable-next-line
        assembly {
            chainId := chainid()
        }
        _addressesProvider = IMiniPoolAddressesProvider(provider);
        _minipoolId = minipoolId;
        POOL = IMiniPool(_addressesProvider.getMiniPool(minipoolId));
    }

    function _initializeATokenID(
        uint256 id,
        address underlyingAsset,
        string memory name,
        string memory symbol,
        uint8 decimals
    ) internal {
        require(underlyingAsset != address(0), Errors.LP_NOT_CONTRACT);
        require(bytes(name).length != 0);
        require(bytes(symbol).length != 0);
        require(decimals != 0);
        require(id < DEBT_TOKEN_ADDRESSABLE_ID, Errors.AT_INVALID_ATOKEN_ID);
        _setName(id, string.concat("Cod3x Lend Interest Bearing ", name));
        _setSymbol(id, string.concat("grain", symbol));
        _setDecimals(id, decimals);
        _setUnderlyingAsset(id, underlyingAsset);
        emit TokenInitialized(id, name, symbol, decimals, underlyingAsset);
    }

    function _initializeDebtTokenID(
        uint256 id,
        address underlyingAsset,
        string memory name,
        string memory symbol,
        uint8 decimals
    ) internal {
        require(underlyingAsset != address(0), Errors.LP_NOT_CONTRACT);
        require(bytes(name).length != 0);
        require(bytes(symbol).length != 0);
        require(decimals != 0);
        _setName(id, string.concat("Variable Debt ", name));
        _setSymbol(id, string.concat("vDebt", symbol));
        _setDecimals(id, decimals);
        _setUnderlyingAsset(id, underlyingAsset);
        emit TokenInitialized(id, name, symbol, decimals, underlyingAsset);
    }

    function initReserve(
        address underlyingAsset,
        string memory name,
        string memory symbol,
        uint8 decimals
    ) external returns (uint256 aTokenID, uint256 debtTokenID, bool isTranche) {
        require(
            msg.sender == address(_addressesProvider.getMiniPoolConfigurator()),
            Errors.LP_CALLER_NOT_LENDING_POOL_CONFIGURATOR
        );
        (aTokenID, debtTokenID, isTranche) = getIdForUnderlying(underlyingAsset);
        if (isTranche) {
            _totalTrancheTokens++;
            _isTranche[aTokenID] = true;
            _isTranche[debtTokenID] = true;
        } else {
            _totalUniqueTokens++;
        }
        _initializeATokenID(aTokenID, underlyingAsset, name, symbol, decimals);
        _initializeDebtTokenID(debtTokenID, underlyingAsset, name, symbol, decimals);
    }

    function _getIncentivesController() internal view override returns (IRewarder) {
        return INCENTIVES_CONTROLLER;
    }

    function setIncentivesController(IRewarder controller) external {
        require(msg.sender == address(POOL), Errors.CT_CALLER_MUST_BE_LENDING_POOL);
        INCENTIVES_CONTROLLER = controller;
    }

    function setPool(IMiniPool pool) external {
        require(msg.sender == address(POOL), Errors.CT_CALLER_MUST_BE_LENDING_POOL);
        POOL = pool;
    }

    function setUnderlyingAsset(uint256 id, address underlyingAsset) external {
        require(msg.sender == address(POOL), Errors.CT_CALLER_MUST_BE_LENDING_POOL);
        _setUnderlyingAsset(id, underlyingAsset);
    }

    function _setUnderlyingAsset(uint256 id, address underlyingAsset) internal {
        require(underlyingAsset != address(0), Errors.LP_NOT_CONTRACT);
        _underlyingAssetAddresses[id] = underlyingAsset;
    }

    function getUnderlyingAsset(uint256 id) external view returns (address) {
        return _underlyingAssetAddresses[id];
    }

    function _beforeTokenTransfer(address from, address to, uint256 id, uint256 amount)
        internal
        override
    {
        if (isDebtToken(id)) {
            require(msg.sender == address(POOL), Errors.CT_CALLER_MUST_BE_LENDING_POOL);
        }
    }

    function _afterTokenTransfer(address from, address to, uint256 id, uint256 amount)
        internal
        override
    {
        if (from == address(0) && to != address(0)) {
            _incrementTotalSupply(id, amount);
        } else if (to == address(0) && from != address(0)) {
            _decrementTotalSupply(id, amount);
        }
    }

    function transfer(address to, uint256 id, uint256 amount)
        public
        payable
        override
        returns (bool)
    {
        if (isAToken(id)) {
            address underlyingAsset = _underlyingAssetAddresses[id];

            uint256 index = POOL.getReserveNormalizedIncome(underlyingAsset, true);
            uint256 fromBalanceBefore = super.balanceOf(msg.sender, id).rayMul(index);
            uint256 toBalanceBefore = super.balanceOf(to, id).rayMul(index);

            super.transfer(to, id, amount.rayDiv(index));

            POOL.finalizeTransfer(
                _underlyingAssetAddresses[id],
                true,
                msg.sender,
                to,
                amount,
                fromBalanceBefore,
                toBalanceBefore
            );
        } else {
            super.transfer(to, id, amount);
        }
    }

    function transferFrom(address from, address to, uint256 id, uint256 amount)
        public
        payable
        override
        returns (bool)
    {
        if (isAToken(id)) {
            address underlyingAsset = _underlyingAssetAddresses[id];

            uint256 index = POOL.getReserveNormalizedIncome(underlyingAsset, true);
            uint256 fromBalanceBefore = super.balanceOf(from, id).rayMul(index);
            uint256 toBalanceBefore = super.balanceOf(to, id).rayMul(index);

            console.log("Amount trasfering", amount.rayDiv(index));
            super.transferFrom(from, to, id, amount.rayDiv(index));
            console.log(
                "[IN] Before Check balance of to.. %s vs %s",
                super.balanceOf(to, id).rayMul(index),
                toBalanceBefore
            );

            POOL.finalizeTransfer(
                _underlyingAssetAddresses[id],
                true,
                from,
                to,
                amount,
                fromBalanceBefore,
                toBalanceBefore
            );
        } else {
            super.transferFrom(from, to, id, amount);
        }
    }

<<<<<<< HEAD
=======
    function getIndexForUnderlyingAsset(address underlyingAsset)
        public
        view
        returns (uint256 index)
    {
        ILendingPool pool = ILendingPool(_addressesProvider.getLendingPool());
        index = pool.getReserveData(underlyingAsset, true).liquidityIndex;
    }

    function getIndexForOverlyingAsset(uint256 id) public view returns (uint256 index) {
        uint256 underlyingIndex = getIndexForUnderlyingAsset(_underlyingAssetAddresses[id]);
        index = POOL.getReserveNormalizedIncome(_underlyingAssetAddresses[id], true);
        console.log("Index for underlying: ", underlyingIndex);
        console.log("Index for reserve: ", index);
        index = index.rayMul(underlyingIndex).rayDiv(1e27);
    }

>>>>>>> b66cff19
    function transferUnderlyingTo(address to, uint256 id, uint256 amount) public {
        require(msg.sender == address(POOL), Errors.CT_CALLER_MUST_BE_LENDING_POOL);
        if (_isTranche[id]) {
            IERC20(_underlyingAssetAddresses[id]).transfer(to, amount);
            //pool.transferAndUnwrap(_underlyingAssetAddresses[id], to, amount);
        } else {
            IERC20(_underlyingAssetAddresses[id]).transfer(to, amount);
        }
    }

    function getScaledUserBalanceAndSupply(address user, uint256 id)
        external
        view
        returns (uint256, uint256)
    {
        return (super.balanceOf(user, id), super.totalSupply(id));
    }

    function totalSupply(uint256 id) public view override returns (uint256) {
        uint256 currentSupplyScaled = super.totalSupply(id);
        console.log("currentSupplyScaled: ", currentSupplyScaled);
        if (currentSupplyScaled == 0) {
            return 0;
        }
<<<<<<< HEAD

        return currentSupplyScaled.rayMul(
            POOL.getReserveNormalizedIncome(_underlyingAssetAddresses[id], false)
=======
        console.log("getIndexForOverlyingAsset: ", getIndexForOverlyingAsset(id));
        return currentSupplyScaled.rayMul(
            POOL.getReserveNormalizedIncome(_underlyingAssetAddresses[id], true)
>>>>>>> b66cff19
        );
    }

    function scaledTotalSupply(uint256 id) public view returns (uint256) {
        return super.totalSupply(id);
    }

    function isAToken(uint256 id) public pure returns (bool) {
        return id < DEBT_TOKEN_ADDRESSABLE_ID && id >= ATOKEN_ADDRESSABLE_ID;
    }

    function isDebtToken(uint256 id) public pure returns (bool) {
        return id >= DEBT_TOKEN_ADDRESSABLE_ID;
    }

    function getIdForUnderlying(address underlying)
        public
        view
        returns (uint256 aTokenID, uint256 debtTokenID, bool isTranche)
    {
        ILendingPool pool = ILendingPool(_addressesProvider.getLendingPool());
        if (_determineIfAToken(underlying, address(pool))) {
            address tokenUnderlying = IAToken(underlying).UNDERLYING_ASSET_ADDRESS();
            uint256 tokenID = pool.getReserveData(tokenUnderlying, true).id;
            return (tokenID + ATOKEN_ADDRESSABLE_ID, tokenID + DEBT_TOKEN_ADDRESSABLE_ID, true);
        } else {
            uint256 offset = pool.MAX_NUMBER_RESERVES();
            uint256 tokenID = offset + _totalUniqueTokens;
            return (tokenID + ATOKEN_ADDRESSABLE_ID, tokenID + DEBT_TOKEN_ADDRESSABLE_ID, false);
        }
    }

    function _determineIfAToken(address underlying, address MLP) internal view returns (bool) {
        try IAToken(underlying).getPool() returns (address pool) {
            return pool == MLP;
        } catch {
            return false;
        }
    }

    function mintToTreasury(uint256 id, uint256 amount, uint256 index) external {
        require(msg.sender == address(POOL), Errors.CT_CALLER_MUST_BE_LENDING_POOL);
        if (amount == 0) {
            return;
        }

        address treasury = _addressesProvider.getMiniPoolTreasury(_minipoolId);

        // Compared to the normal mint, we don't check for rounding errors.
        // The amount to mint can easily be very small since it is a fraction of the interest ccrued.
        // In that case, the treasury will experience a (very small) loss, but it
        // wont cause potentially valid transactions to fail.
        _mint(treasury, id, amount.rayDiv(index));
    }

    function mint(address user, address onBehalfOf, uint256 id, uint256 amount, uint256 index)
        external
        returns (bool)
    {
        require(msg.sender == address(POOL), Errors.CT_CALLER_MUST_BE_LENDING_POOL);
        if (amount == 0) {
            return false;
        }

        uint256 previousBalance;

        if (id >= DEBT_TOKEN_ADDRESSABLE_ID) {
            if (onBehalfOf != user) {
                require(
                    _borrowAllowances[id][onBehalfOf][user] >= amount,
                    Errors.BORROW_ALLOWANCE_NOT_ENOUGH
                );
                _decreaseBorrowAllowance(onBehalfOf, user, id, amount);
            }
            previousBalance = super.balanceOf(onBehalfOf, id);
            uint256 amountScaled = amount.rayDiv(index);
            require(amountScaled != 0, Errors.CT_INVALID_MINT_AMOUNT);
            _mint(onBehalfOf, id, amountScaled);
        } else {
            previousBalance = super.balanceOf(onBehalfOf, id);
            uint256 amountScaled = amount.rayDiv(index);
            require(amountScaled != 0, Errors.CT_INVALID_MINT_AMOUNT);
            _mint(onBehalfOf, id, amountScaled);
        }

        return previousBalance == 0;
    }

    function burn(
        address user,
        address receiverOfUnderlying,
        uint256 id,
        uint256 amount,
        uint256 index
    ) external {
        require(msg.sender == address(POOL), Errors.CT_CALLER_MUST_BE_LENDING_POOL);
        if (isDebtToken(id)) {
            console.log("[LL] Before burning: ", balanceOf(user, id));
            console.log("[LL] Super balance of: ", super.balanceOf(user, id));
            console.log("[LL] Amount to burn: ", amount);
            uint256 amountScaled = amount.rayDiv(index);
            console.log("[LL] AmountScaled to burn: ", amountScaled);
            require(amountScaled != 0, Errors.CT_INVALID_BURN_AMOUNT);
            _burn(user, id, amountScaled);
            console.log("[LL] After burning: ", balanceOf(user, id));
        } else {
            console.log("[LL] Before burning: ", balanceOf(user, id));
            console.log("[LL] Super balance of: ", super.balanceOf(user, id));
            console.log("[LL] Amount to burn: ", amount);
            uint256 amountScaled = amount.rayMul(index);
            console.log("[LL] AmountScaled to burn: ", amountScaled);
            require(amountScaled != 0, Errors.CT_INVALID_BURN_AMOUNT);
            _burn(user, id, amountScaled);
            console.log("[LL] After burning: ", balanceOf(user, id));
            transferUnderlyingTo(receiverOfUnderlying, id, amount);
        }
    }

    function _decreaseBorrowAllowance(
        address delegator,
        address delegatee,
        uint256 id,
        uint256 amount
    ) internal {
        uint256 newAllowance = _borrowAllowances[id][delegator][delegatee].sub(
            amount, Errors.BORROW_ALLOWANCE_NOT_ENOUGH
        );
        _borrowAllowances[id][delegator][delegatee] = newAllowance;
    }

    function approveDelegation(address delegatee, uint256 id, uint256 amount) external {
        _borrowAllowances[id][msg.sender][delegatee] = amount;
    }

    function balanceOf(address user, uint256 id) public view override returns (uint256) {
        console.log(
            "6909 Super balance of: %s and income: %s",
            super.balanceOf(user, id),
            POOL.getReserveNormalizedIncome(_underlyingAssetAddresses[id], true)
        );
        return super.balanceOf(user, id).rayMul(
            POOL.getReserveNormalizedIncome(_underlyingAssetAddresses[id], true)
        );
    }

    function handleRepayment(address user, address onBehalfOf, uint256 id, uint256 amount)
        external
        view
    {
        require(msg.sender == address(POOL), Errors.CT_CALLER_MUST_BE_LENDING_POOL);
    }

    function isTranche(uint256 id) public view returns (bool) {
        return _isTranche[id];
    }

    function transferOnLiquidation(address from, address to, uint256 id, uint256 amount) external {
        require(msg.sender == address(POOL), Errors.CT_CALLER_MUST_BE_LENDING_POOL);
        _transferForLiquidation(from, to, id, amount);
    }

    function _transferForLiquidation(address from, address to, uint256 id, uint256 amount)
        internal
    {
        if (isAToken(id)) {
            address underlyingAsset = _underlyingAssetAddresses[id];

            uint256 index = POOL.getReserveNormalizedIncome(underlyingAsset, true);

            super._transfer(address(0), from, to, id, amount.rayDiv(index));
        }
    }

    function MINIPOOL_ADDRESS() external view returns (address) {
        return address(POOL);
    }

    function MINIPOOL_ID() external view returns (uint256) {
        return _minipoolId;
    }
}<|MERGE_RESOLUTION|>--- conflicted
+++ resolved
@@ -15,8 +15,6 @@
 import {IERC20} from "../../../dependencies/openzeppelin/contracts/IERC20.sol";
 import {IMiniPoolAddressesProvider} from "../../../interfaces/IMiniPoolAddressesProvider.sol";
 import {IMiniPool} from "../../../interfaces/IMiniPool.sol";
-
-import "forge-std/console.sol";
 
 contract ATokenERC6909 is IncentivizedERC6909, VersionedInitializable {
     using SafeMath for uint256;
@@ -211,13 +209,7 @@
             uint256 fromBalanceBefore = super.balanceOf(from, id).rayMul(index);
             uint256 toBalanceBefore = super.balanceOf(to, id).rayMul(index);
 
-            console.log("Amount trasfering", amount.rayDiv(index));
             super.transferFrom(from, to, id, amount.rayDiv(index));
-            console.log(
-                "[IN] Before Check balance of to.. %s vs %s",
-                super.balanceOf(to, id).rayMul(index),
-                toBalanceBefore
-            );
 
             POOL.finalizeTransfer(
                 _underlyingAssetAddresses[id],
@@ -233,26 +225,6 @@
         }
     }
 
-<<<<<<< HEAD
-=======
-    function getIndexForUnderlyingAsset(address underlyingAsset)
-        public
-        view
-        returns (uint256 index)
-    {
-        ILendingPool pool = ILendingPool(_addressesProvider.getLendingPool());
-        index = pool.getReserveData(underlyingAsset, true).liquidityIndex;
-    }
-
-    function getIndexForOverlyingAsset(uint256 id) public view returns (uint256 index) {
-        uint256 underlyingIndex = getIndexForUnderlyingAsset(_underlyingAssetAddresses[id]);
-        index = POOL.getReserveNormalizedIncome(_underlyingAssetAddresses[id], true);
-        console.log("Index for underlying: ", underlyingIndex);
-        console.log("Index for reserve: ", index);
-        index = index.rayMul(underlyingIndex).rayDiv(1e27);
-    }
-
->>>>>>> b66cff19
     function transferUnderlyingTo(address to, uint256 id, uint256 amount) public {
         require(msg.sender == address(POOL), Errors.CT_CALLER_MUST_BE_LENDING_POOL);
         if (_isTranche[id]) {
@@ -273,19 +245,13 @@
 
     function totalSupply(uint256 id) public view override returns (uint256) {
         uint256 currentSupplyScaled = super.totalSupply(id);
-        console.log("currentSupplyScaled: ", currentSupplyScaled);
+
         if (currentSupplyScaled == 0) {
             return 0;
         }
-<<<<<<< HEAD
 
         return currentSupplyScaled.rayMul(
             POOL.getReserveNormalizedIncome(_underlyingAssetAddresses[id], false)
-=======
-        console.log("getIndexForOverlyingAsset: ", getIndexForOverlyingAsset(id));
-        return currentSupplyScaled.rayMul(
-            POOL.getReserveNormalizedIncome(_underlyingAssetAddresses[id], true)
->>>>>>> b66cff19
         );
     }
 
@@ -383,23 +349,13 @@
     ) external {
         require(msg.sender == address(POOL), Errors.CT_CALLER_MUST_BE_LENDING_POOL);
         if (isDebtToken(id)) {
-            console.log("[LL] Before burning: ", balanceOf(user, id));
-            console.log("[LL] Super balance of: ", super.balanceOf(user, id));
-            console.log("[LL] Amount to burn: ", amount);
             uint256 amountScaled = amount.rayDiv(index);
-            console.log("[LL] AmountScaled to burn: ", amountScaled);
             require(amountScaled != 0, Errors.CT_INVALID_BURN_AMOUNT);
             _burn(user, id, amountScaled);
-            console.log("[LL] After burning: ", balanceOf(user, id));
-        } else {
-            console.log("[LL] Before burning: ", balanceOf(user, id));
-            console.log("[LL] Super balance of: ", super.balanceOf(user, id));
-            console.log("[LL] Amount to burn: ", amount);
-            uint256 amountScaled = amount.rayMul(index);
-            console.log("[LL] AmountScaled to burn: ", amountScaled);
+        } else {
+            uint256 amountScaled = amount.rayDiv(index);
             require(amountScaled != 0, Errors.CT_INVALID_BURN_AMOUNT);
             _burn(user, id, amountScaled);
-            console.log("[LL] After burning: ", balanceOf(user, id));
             transferUnderlyingTo(receiverOfUnderlying, id, amount);
         }
     }
@@ -421,14 +377,15 @@
     }
 
     function balanceOf(address user, uint256 id) public view override returns (uint256) {
-        console.log(
-            "6909 Super balance of: %s and income: %s",
-            super.balanceOf(user, id),
-            POOL.getReserveNormalizedIncome(_underlyingAssetAddresses[id], true)
-        );
-        return super.balanceOf(user, id).rayMul(
-            POOL.getReserveNormalizedIncome(_underlyingAssetAddresses[id], true)
-        );
+        if (isDebtToken(id)) {
+            return super.balanceOf(user, id).rayMul(
+                POOL.getReserveNormalizedVariableDebt(_underlyingAssetAddresses[id], true)
+            );
+        } else {
+            return super.balanceOf(user, id).rayMul(
+                POOL.getReserveNormalizedIncome(_underlyingAssetAddresses[id], true)
+            );
+        }
     }
 
     function handleRepayment(address user, address onBehalfOf, uint256 id, uint256 amount)

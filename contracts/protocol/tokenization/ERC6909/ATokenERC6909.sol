--- conflicted
+++ resolved
@@ -335,22 +335,14 @@
         require(msg.sender == address(POOL), Errors.AT_CALLER_MUST_BE_LENDING_POOL);
 
         uint256 amountScaled = amount.rayDiv(index);
-<<<<<<< HEAD
-        require(amountScaled != 0, Errors.AT_INVALID_BURN_AMOUNT);
-        _burn(user, id, amountScaled);
-
-        if (isAToken(id)) {
-            transferUnderlyingTo(receiverOfUnderlying, id, amount, unwrap);
-        }
-
-        emit Burn(user, id, amountScaled);
-=======
+
         require(amountScaled != 0, Errors.CT_INVALID_BURN_AMOUNT);
         if (isAToken(id)) {
             transferUnderlyingTo(receiverOfUnderlying, id, amount, unwrap);
         }
         _burn(user, id, amountScaled);
->>>>>>> cabbe9ef
+        
+        emit Burn(user, id, amountScaled);
     }
 
     /**

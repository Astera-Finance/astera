// SPDX-License-Identifier: agpl-3.0
pragma solidity ^0.8.20;

import {IERC20} from "../../dependencies/openzeppelin/contracts/IERC20.sol";
import {SafeERC20} from "../../dependencies/openzeppelin/contracts/SafeERC20.sol";
import {SignedSafeMath} from "../../dependencies/openzeppelin/contracts/SignedSafeMath.sol";
import {SafeMath} from "../../dependencies/openzeppelin/contracts/SafeMath.sol";
import {ILendingPool} from "../../interfaces/ILendingPool.sol";
import {IAToken} from "../../interfaces/IAToken.sol";
import {WadRayMath} from "../libraries/math/WadRayMath.sol";
import {Errors} from "../libraries/helpers/Errors.sol";
import {VersionedInitializable} from "../libraries/upgradeability/VersionedInitializable.sol";
import {IncentivizedERC20} from "./IncentivizedERC20.sol";
import {IRewarder} from "../../interfaces/IRewarder.sol";
import {IERC4626} from "../../interfaces/IERC4626.sol";
import {ATokenNonRebasing} from "./ATokenNonRebasing.sol";

/**
 * @title Aave ERC20 AToken
 * @dev Implementation of the interest bearing token for the Aave protocol
 * @author Aave
 */
contract AToken is
    VersionedInitializable,
    IncentivizedERC20("ATOKEN_IMPL", "ATOKEN_IMPL", 0),
    IAToken
{
    using WadRayMath for uint256;
    using SafeERC20 for IERC20;
    using SignedSafeMath for int256;
    using SafeMath for uint256;

    bytes public constant EIP712_REVISION = bytes("1");
    bytes32 internal constant EIP712_DOMAIN = keccak256(
        "EIP712Domain(string name,string version,uint256 chainId,address verifyingContract)"
    );
    bytes32 public constant PERMIT_TYPEHASH = keccak256(
        "Permit(address owner,address spender,uint256 value,uint256 nonce,uint256 deadline)"
    );

    uint256 public constant ATOKEN_REVISION = 0x1;

    mapping(address => mapping(address => uint256)) internal _shareAllowances;

    /// @dev owner => next valid nonce to submit with permit()
    mapping(address => uint256) public _nonces;

    bytes32 public DOMAIN_SEPARATOR;
    bool public RESERVE_TYPE;

    ILendingPool internal _pool;
    address internal _treasury;
    address internal _underlyingAsset;

    IRewarder internal _incentivesController;

    address internal _aTokenWrapper;

    /**
     * @dev Rehypothecation related vars
     * vault is the ERC4626 contract the aToken will supply part of its tokens to
     * underlyingAmount is the recorded amount of underlying entering and exiting this contract from the perspective of the protocol
     * farmingPct is the share of underlying that should be rehypothecated
     * farmingBal is the recorded amount of underlying supplied to the vault
     * claimingThreshold is the minimum amount this contract will try to claim as profit
     * farmingPctDrift is the minimum difference in pct after which the contract will rebalance
     * profitHandler is the EOA/contract receiving profit
     */
    IERC4626 public vault;
    uint256 public underlyingAmount;
    uint256 public farmingPct;
    uint256 public farmingBal;
    uint256 public claimingThreshold;
    uint256 public farmingPctDrift;
    address public profitHandler;

    modifier onlyLendingPool() {
        require(_msgSender() == address(_pool), Errors.CT_CALLER_MUST_BE_LENDING_POOL);
        _;
    }

    function getRevision() internal pure virtual override returns (uint256) {
        return ATOKEN_REVISION;
    }

    /**
     * @dev Initializes the aToken
     * @param pool The address of the lending pool where this aToken will be used
     * @param treasury The address of the Aave treasury, receiving the fees on this aToken
     * @param underlyingAsset The address of the underlying asset of this aToken (E.g. WETH for aWETH)
     * @param incentivesController The smart contract managing potential incentives distribution
     * @param aTokenDecimals The decimals of the aToken, same as the underlying asset's\
     * @param reserveType Whether the reserve is boosted by a vault
     * @param aTokenName The name of the aToken
     * @param aTokenSymbol The symbol of the aToken
     * @param params Additional params to configure contract
     */
    function initialize(
        ILendingPool pool,
        address treasury,
        address underlyingAsset,
        IRewarder incentivesController,
        uint8 aTokenDecimals,
        bool reserveType,
        string calldata aTokenName,
        string calldata aTokenSymbol,
        bytes calldata params
    ) external override initializer {
        DOMAIN_SEPARATOR = keccak256(
            abi.encode(
                EIP712_DOMAIN,
                keccak256(bytes(aTokenName)),
                keccak256(EIP712_REVISION),
                block.chainid,
                address(this)
            )
        );

        RESERVE_TYPE = reserveType;

        _setName(aTokenName);
        _setSymbol(aTokenSymbol);
        _setDecimals(aTokenDecimals);

        _pool = pool;
        _treasury = treasury;
        _underlyingAsset = underlyingAsset;
        _incentivesController = incentivesController;

<<<<<<< HEAD
=======
        _aTokenWrapper = address(new ATokenNonRebasing(address(this)));

        _reserveType = true; // @issue was always false, make it configurable or always true ?

>>>>>>> 5a3058d0
        emit Initialized(
            underlyingAsset,
            address(pool),
            treasury,
            address(incentivesController),
            aTokenDecimals,
            reserveType,
            aTokenName,
            aTokenSymbol,
            params
        );
    }

    /**
     * @dev Burns aTokens from `user` and sends the equivalent amount of underlying to `receiverOfUnderlying`
     * - Only callable by the LendingPool, as extra state updates there need to be managed
     * @param user The owner of the aTokens, getting them burned
     * @param receiverOfUnderlying The address that will receive the underlying
     * @param amount The amount being burned
     * @param index The new liquidity index of the reserve
     *
     */
    function burn(address user, address receiverOfUnderlying, uint256 amount, uint256 index)
        external
        override
        onlyLendingPool
    {
        uint256 amountScaled = amount.rayDiv(index);
        require(amountScaled != 0, Errors.CT_INVALID_BURN_AMOUNT);
        _rebalance(amount);
        underlyingAmount = underlyingAmount.sub(amount);
        _burn(user, amountScaled);

        IERC20(_underlyingAsset).safeTransfer(receiverOfUnderlying, amount);

        emit Transfer(user, address(0), amount);
        emit Burn(user, receiverOfUnderlying, amount, index);
    }

    /**
     * @dev Mints `amount` aTokens to `user`
     * - Only callable by the LendingPool, as extra state updates there need to be managed
     * @param user The address receiving the minted tokens
     * @param amount The amount of tokens getting minted
     * @param index The new liquidity index of the reserve
     * @return `true` if the the previous balance of the user was 0
     */
    function mint(address user, uint256 amount, uint256 index)
        external
        override
        onlyLendingPool
        returns (bool)
    {
        uint256 previousBalance = super.balanceOf(user);

        uint256 amountScaled = amount.rayDiv(index);
        require(amountScaled != 0, Errors.CT_INVALID_MINT_AMOUNT);
        underlyingAmount = underlyingAmount.add(amount);
        _rebalance(0);
        _mint(user, amountScaled);

        emit Transfer(address(0), user, amount);
        emit Mint(user, amount, index);

        return previousBalance == 0;
    }

    /**
     * @dev Mints aTokens to the reserve treasury
     * - Only callable by the LendingPool
     * @param amount The amount of tokens getting minted
     * @param index The new liquidity index of the reserve
     */
    function mintToTreasury(uint256 amount, uint256 index) external override onlyLendingPool {
        if (amount == 0) {
            return;
        }

        address treasury = _treasury;

        // Compared to the normal mint, we don't check for rounding errors.
        // The amount to mint can easily be very small since it is a fraction of the interest ccrued.
        // In that case, the treasury will experience a (very small) loss, but it
        // wont cause potentially valid transactions to fail.
        _mint(treasury, amount.rayDiv(index));

        emit Transfer(address(0), treasury, amount);
        emit Mint(treasury, amount, index);
    }

    /**
     * @dev Transfers aTokens in the event of a borrow being liquidated, in case the liquidators reclaims the aToken
     * - Only callable by the LendingPool
     * @param from The address getting liquidated, current owner of the aTokens
     * @param to The recipient
     * @param value The amount of tokens getting transferred
     *
     */
    function transferOnLiquidation(address from, address to, uint256 value)
        external
        override
        onlyLendingPool
    {
        // Being a normal transfer, the Transfer() and BalanceTransfer() are emitted
        // so no need to emit a specific event here
        _transfer(from, to, value, false);

        emit Transfer(from, to, value);
    }

    /**
     * @dev Calculates the balance of the user: principal balance + interest generated by the principal
     * @param user The user whose balance is calculated
     * @return The balance of the user
     *
     */
    function balanceOf(address user)
        public
        view
        override(IncentivizedERC20, IERC20)
        returns (uint256)
    {
        return super.balanceOf(user).rayMul(
            _pool.getReserveNormalizedIncome(_underlyingAsset, RESERVE_TYPE)
        );
    }

    /**
     * @dev Returns the scaled balance of the user. The scaled balance is the sum of all the
     * updated stored balance divided by the reserve's liquidity index at the moment of the update
     * @param user The user whose balance is calculated
     * @return The scaled balance of the user
     *
     */
    function scaledBalanceOf(address user) external view override returns (uint256) {
        return super.balanceOf(user);
    }

    /**
     * @dev Returns the scaled balance of the user and the scaled total supply.
     * @param user The address of the user
     * @return The scaled balance of the user
     * @return The scaled balance and the scaled total supply
     *
     */
    function getScaledUserBalanceAndSupply(address user)
        external
        view
        override
        returns (uint256, uint256)
    {
        return (super.balanceOf(user), super.totalSupply());
    }

    /**
     * @dev calculates the total supply of the specific aToken
     * since the balance of every single user increases over time, the total supply
     * does that too.
     * @return the current total supply
     *
     */
    function totalSupply() public view override(IncentivizedERC20, IERC20) returns (uint256) {
        uint256 currentSupplyScaled = super.totalSupply();

        if (currentSupplyScaled == 0) {
            return 0;
        }

        return currentSupplyScaled.rayMul(
            _pool.getReserveNormalizedIncome(_underlyingAsset, RESERVE_TYPE)
        );
    }

    /**
     * @dev Returns the scaled total supply of the variable debt token. Represents sum(debt/index)
     * @return the scaled total supply
     *
     */
    function scaledTotalSupply() public view virtual override returns (uint256) {
        return super.totalSupply();
    }

    /**
     * @dev Returns the address of the Aave treasury, receiving the fees on this aToken
     *
     */
    function RESERVE_TREASURY_ADDRESS() public view returns (address) {
        return _treasury;
    }

    /**
     * @dev Returns the address of the underlying asset of this aToken (E.g. WETH for aWETH)
     *
     */
    function UNDERLYING_ASSET_ADDRESS() public view override returns (address) {
        return _underlyingAsset;
    }

    /**
     * @dev Returns the address of the lending pool where this aToken is used
     *
     */
    function POOL() public view returns (ILendingPool) {
        return _pool;
    }

    /**
     * @dev For internal usage in the logic of the parent contract IncentivizedERC20
     *
     */
    function _getIncentivesController() internal view override returns (IRewarder) {
        return _incentivesController;
    }

    /**
     * @dev Returns the address of the incentives controller contract
     *
     */
    function getIncentivesController() external view override returns (IRewarder) {
        return _getIncentivesController();
    }

    /**
     * @dev Transfers the underlying asset to `target`. Used by the LendingPool to transfer
     * assets in borrow(), withdraw() and flashLoan()
     * @param target The recipient of the aTokens
     * @param amount The amount getting transferred
     * @return The amount transferred
     *
     */
    function transferUnderlyingTo(address target, uint256 amount)
        external
        override
        onlyLendingPool
        returns (uint256)
    {
        _rebalance(amount);
        underlyingAmount = underlyingAmount.sub(amount);
        IERC20(_underlyingAsset).safeTransfer(target, amount);
        return amount;
    }

    /**
     * @dev Invoked to execute actions on the aToken side after a repayment.
     * @param user The user executing the repayment
     * @param onBehalfOf The user beneficiary.
     * @param amount The amount getting repaid
     *
     */
    function handleRepayment(address user, address onBehalfOf, uint256 amount)
        external
        override
        onlyLendingPool
    {
        underlyingAmount = underlyingAmount.add(amount);
    }

    /**
     * @dev implements the permit function as for
     * https://github.com/ethereum/EIPs/blob/8a34d644aacf0f9f8f00815307fd7dd5da07655f/EIPS/eip-2612.md
     * @param owner The owner of the funds
     * @param spender The spender
     * @param value The amount
     * @param deadline The deadline timestamp, type(uint256).max for max deadline
     * @param v Signature param
     * @param s Signature param
     * @param r Signature param
     */
    function permit(
        address owner,
        address spender,
        uint256 value,
        uint256 deadline,
        uint8 v,
        bytes32 r,
        bytes32 s
    ) external {
        require(owner != address(0), "INVALID_OWNER");
        //solium-disable-next-line
        require(block.timestamp <= deadline, "INVALID_EXPIRATION");
        uint256 currentValidNonce = _nonces[owner];
        bytes32 digest = keccak256(
            abi.encodePacked(
                "\x19\x01",
                DOMAIN_SEPARATOR,
                keccak256(
                    abi.encode(PERMIT_TYPEHASH, owner, spender, value, currentValidNonce, deadline)
                )
            )
        );
        require(owner == ecrecover(digest, v, r, s), "INVALID_SIGNATURE");
        _nonces[owner] = currentValidNonce.add(1);
        _approve(owner, spender, value);
    }

    /**
     * @dev Transfers the aTokens between two users. Validates the transfer
     * (ie checks for valid HF after the transfer) if required
     * @param from The source address
     * @param to The destination address
     * @param amount The amount getting transferred
     * @param validate `true` if the transfer needs to be validated
     *
     */
    function _transfer(address from, address to, uint256 amount, bool validate) internal {
        address underlyingAsset = _underlyingAsset;
        ILendingPool pool = _pool;

        uint256 index = pool.getReserveNormalizedIncome(underlyingAsset, RESERVE_TYPE);

        uint256 fromBalanceBefore = super.balanceOf(from).rayMul(index);
        uint256 toBalanceBefore = super.balanceOf(to).rayMul(index);

        super._transfer(from, to, amount.rayDiv(index));

        if (validate) {
            pool.finalizeTransfer(
                underlyingAsset, RESERVE_TYPE, from, to, amount, fromBalanceBefore, toBalanceBefore
            );
        }

        emit BalanceTransfer(from, to, amount, index);
    }

    /**
     * @dev Overrides the parent _transfer to force validated transfer() and transferFrom()
     * @param from The source address
     * @param to The destination address
     * @param amount The amount getting transferred
     *
     */
    function _transfer(address from, address to, uint256 amount) internal override {
        _transfer(from, to, amount, true);
    }

    /// --------- Share logic ---------

    /**
     * @dev Transfers the aToken shares between two users. Validates the transfer
     * (ie checks for valid HF after the transfer) if required
     * Restricted to `_aTokenWrapper`.
     * @param from The source address
     * @param to The destination address
     * @param shareAmount The share amount getting transferred
     */
    function transferShare(address from, address to, uint256 shareAmount) external {
        require(msg.sender == _aTokenWrapper, "CALLER_NOT_WRAPPER");

        address underlyingAsset = _underlyingAsset;
        ILendingPool pool = _pool;

        uint256 index = pool.getReserveNormalizedIncome(underlyingAsset, _reserveType);

        uint256 fromBalanceBefore = super.balanceOf(from).rayMul(index);
        uint256 toBalanceBefore = super.balanceOf(to).rayMul(index);

        super._transfer(from, to, shareAmount);

        uint256 amount = shareAmount.rayMul(index);

        pool.finalizeTransfer(
            underlyingAsset, _reserveType, from, to, amount, fromBalanceBefore, toBalanceBefore
        );

        emit BalanceTransfer(from, to, amount, index);
    }

    /**
     * @dev Allows `spender` to spend the shares owned by `owner`.
     * Restricted to `_aTokenWrapper`.
     * @param owner The owner of the shares.
     * @param spender The user allowed to spend owner tokens
     * @param shareAmount The share amount getting approved
     */
    function shareApprove(address owner, address spender, uint256 shareAmount) external {
        require(msg.sender == _aTokenWrapper, "CALLER_NOT_WRAPPER");

        _shareAllowances[owner][spender] = shareAmount;
    }

    function shareAllowances(address owner, address spender) external view returns (uint256) {
        return _shareAllowances[owner][spender];
    }

    function WRAPPER_ADDRESS() external view returns (address) {
        return _aTokenWrapper;
    }

    /// --------- Rehypothecation logic ---------

    /// @dev Rebalance so as to free _amountToWithdraw for a future transfer
    function _rebalance(uint256 _amountToWithdraw) internal {
        if (farmingPct == 0 && farmingBal == 0) {
            return;
        }
        // how much has been allocated as per our internal records?
        uint256 currentAllocated = farmingBal;
        // what is the present value of our shares?
        uint256 ownedShares = IERC20(address(vault)).balanceOf(address(this));
        uint256 sharesToAssets = vault.convertToAssets(ownedShares);
        uint256 profit;
        uint256 toWithdraw;
        uint256 toDeposit;
        // if we have profit that's more than the threshold, record it for withdrawal and redistribution
        if (sharesToAssets - currentAllocated >= claimingThreshold) {
            profit = sharesToAssets - currentAllocated;
        }
        // what % of the final pool balance would the current allocation be?
        uint256 finalBalance = underlyingAmount - _amountToWithdraw;
        uint256 pctOfFinalBal =
            finalBalance == 0 ? type(uint256).max : currentAllocated * 10000 / finalBalance;
        // if abs(percentOfFinalBal - yieldingPercentage) > drift, we will need to deposit more or withdraw some
        uint256 finalFarmingAmount = finalBalance * farmingPct / 10000;
        if (pctOfFinalBal > farmingPct && pctOfFinalBal - farmingPct > farmingPctDrift) {
            // we will end up overallocated, withdraw some
            toWithdraw = currentAllocated - finalFarmingAmount;
            farmingBal = farmingBal - toWithdraw;
        } else if (pctOfFinalBal < farmingPct && farmingPct - pctOfFinalBal > farmingPctDrift) {
            // we will end up underallocated, deposit more
            toDeposit = finalFarmingAmount - currentAllocated;
            farmingBal = farmingBal + toDeposit;
        }
        // + means deposit, - means withdraw
        int256 netAssetMovement = int256(toDeposit) - int256(toWithdraw) - int256(profit);
        if (netAssetMovement > 0) {
            vault.deposit(uint256(netAssetMovement), address(this));
        } else if (netAssetMovement < 0) {
            vault.withdraw(uint256(-netAssetMovement), address(this), address(this));
        }
        // if we recorded profit, recalculate it for precision and distribute
        if (profit != 0) {
            // profit is ultimately (coll at hand) + (coll allocated to yield generator) - (recorded total coll Amount in pool)
            profit =
                IERC20(_underlyingAsset).balanceOf(address(this)) + farmingBal - underlyingAmount;
            if (profit != 0) {
                // distribute to profitHandler
                IERC20(_underlyingAsset).safeTransfer(profitHandler, profit);
            }
        }

        emit Rebalance(address(vault), _amountToWithdraw, netAssetMovement);
    }

    function setFarmingPct(uint256 _farmingPct) external override onlyLendingPool {
        require(address(vault) != address(0), "84");
        require(_farmingPct <= 10000, "82");
        farmingPct = _farmingPct;
    }

    function setClaimingThreshold(uint256 _claimingThreshold) external override onlyLendingPool {
        require(address(vault) != address(0), "84");
        claimingThreshold = _claimingThreshold;
    }

    function setFarmingPctDrift(uint256 _farmingPctDrift) external override onlyLendingPool {
        require(_farmingPctDrift <= 10000, "82");
        require(address(vault) != address(0), "84");
        farmingPctDrift = _farmingPctDrift;
    }

    function setProfitHandler(address _profitHandler) external override onlyLendingPool {
        require(_profitHandler != address(0), "83");
        require(address(vault) != address(0), "84");
        profitHandler = _profitHandler;
    }

    function setVault(address _vault) external override onlyLendingPool {
        require(address(vault) == address(0), "84");
        require(IERC4626(_vault).asset() == _underlyingAsset, "83");
        vault = IERC4626(_vault);
        IERC20(_underlyingAsset).forceApprove(address(vault), type(uint256).max);
    }

    function setTreasury(address treasury) external override onlyLendingPool {
        require(treasury != address(0), "85");
        _treasury = treasury;
    }

    function setIncentivesController(address incentivesController)
        external
        override
        onlyLendingPool
    {
        require(incentivesController != address(0), "85");
        _incentivesController = IRewarder(incentivesController);
    }

    function rebalance() external override onlyLendingPool {
        _rebalance(0);
    }
    /**
     * @dev Returns the total balance of underlying asset of this token, including balance lent to a vault
     *
     */

    function getTotalManagedAssets() public view override returns (uint256) {
        return underlyingAmount;
    }

    function getPool() external view returns (address) {
        return address(_pool);
    }
}<|MERGE_RESOLUTION|>--- conflicted
+++ resolved
@@ -127,13 +127,8 @@
         _underlyingAsset = underlyingAsset;
         _incentivesController = incentivesController;
 
-<<<<<<< HEAD
-=======
         _aTokenWrapper = address(new ATokenNonRebasing(address(this)));
 
-        _reserveType = true; // @issue was always false, make it configurable or always true ?
-
->>>>>>> 5a3058d0
         emit Initialized(
             underlyingAsset,
             address(pool),
@@ -485,7 +480,7 @@
         address underlyingAsset = _underlyingAsset;
         ILendingPool pool = _pool;
 
-        uint256 index = pool.getReserveNormalizedIncome(underlyingAsset, _reserveType);
+        uint256 index = pool.getReserveNormalizedIncome(underlyingAsset, RESERVE_TYPE);
 
         uint256 fromBalanceBefore = super.balanceOf(from).rayMul(index);
         uint256 toBalanceBefore = super.balanceOf(to).rayMul(index);
@@ -495,7 +490,7 @@
         uint256 amount = shareAmount.rayMul(index);
 
         pool.finalizeTransfer(
-            underlyingAsset, _reserveType, from, to, amount, fromBalanceBefore, toBalanceBefore
+            underlyingAsset, RESERVE_TYPE, from, to, amount, fromBalanceBefore, toBalanceBefore
         );
 
         emit BalanceTransfer(from, to, amount, index);

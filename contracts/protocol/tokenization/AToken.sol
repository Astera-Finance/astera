--- conflicted
+++ resolved
@@ -10,11 +10,7 @@
 import {Errors} from '../libraries/helpers/Errors.sol';
 import {VersionedInitializable} from '../libraries/upgradeability/VersionedInitializable.sol';
 import {IncentivizedERC20} from './IncentivizedERC20.sol';
-<<<<<<< HEAD
-import {IAaveIncentivesController} from '../../interfaces/IAaveIncentivesController.sol';
-=======
 import {IRewarder} from '../../interfaces/IRewarder.sol';
->>>>>>> 09112a01
 import {IERC4626} from '../../interfaces/IERC4626.sol';
 
 /**
@@ -48,9 +44,6 @@
   address internal _treasury;
   address internal _underlyingAsset;
   bool internal _reserveType;
-<<<<<<< HEAD
-  IAaveIncentivesController internal _incentivesController;
-=======
   IRewarder internal _incentivesController;
 
   /**
@@ -71,7 +64,6 @@
   uint256 public farmingPctDrift;
   address public profitHandler;
 
->>>>>>> 09112a01
 
   /**
   * @dev Rehypothecation related vars
@@ -508,10 +500,7 @@
       }
     }
   }
-<<<<<<< HEAD
-
-=======
->>>>>>> 09112a01
+
   function setFarmingPct(uint256 _farmingPct) external onlyLendingPool override {
     require(address(vault) != address(0), '84');
     require(_farmingPct <= 10000, '82');

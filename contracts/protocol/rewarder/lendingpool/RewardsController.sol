// SPDX-License-Identifier: BUSL-1.1
pragma solidity 0.8.23;

import {IRewardsController} from "../../../../contracts/interfaces/IRewardsController.sol";
import {RewardsDistributor} from "./RewardsDistributor.sol";
import {IScaledBalanceToken} from "../../../../contracts/interfaces/base/IScaledBalanceToken.sol";
import {DistributionTypes} from
    "../../../../contracts/protocol/libraries/types/DistributionTypes.sol";
import {IAERC6909} from "../../../../contracts/interfaces/IAERC6909.sol";
import "../../../../contracts/interfaces/IAToken.sol";
import {IMiniPoolAddressesProvider} from
    "../../../../contracts/interfaces/IMiniPoolAddressesProvider.sol";

/**
 * @title RewardsController
 * @author Cod3x
 * @notice Contract to manage rewards distribution and claiming.
 * @dev Abstract contract that inherits from RewardsDistributor and implements IRewardsController.
 */
abstract contract RewardsController is RewardsDistributor, IRewardsController {
    /// @dev Mapping from `user` address to their authorized `claimer` address.
    mapping(address => address) internal _authorizedClaimers;

    /// @dev The MiniPool addresses provider contract instance.
    IMiniPoolAddressesProvider internal _addressesProvider;

    /// @dev Mapping to track if a token is an ERC6909 aToken.
    mapping(address => bool) internal _isAtokenERC6909;

    /// @dev Mapping to track if an address is a registered mini pool.
    mapping(address => bool) internal _isMiniPool;

    /// @dev Mapping from `aToken` to `ERC6909` to track the last reported difference between totalSupply(ID) and balanceOf(ERC6909).
    mapping(address => mapping(address => uint256)) internal lastReportedDiff;

    /// @dev Mapping from `aToken` to track the total difference in supply.
    mapping(address => uint256) internal _totalDiff;

    /// @dev Total number of mini pools being tracked by the system.
    uint256 internal _totalTrackedMiniPools;

    /// @dev Address of the contract responsible for forwarding rewards.
    address public rewardForwarder;

    /**
     * @notice Ensures caller is authorized to claim rewards for a user.
     * @param claimer Address attempting to claim.
     * @param user Address of the user rewards are being claimed for.
     */
    modifier onlyAuthorizedClaimers(address claimer, address user) {
        require(_authorizedClaimers[user] == claimer, "CLAIMER_UNAUTHORIZED");
        _;
    }

    /**
     * @notice Constructor for RewardsController.
     * @param initialOwner Address of the initial owner of the contract.
     */
    constructor(address initialOwner) RewardsDistributor(initialOwner) {}

    /**
     * @notice Sets the MiniPool addresses provider.
     * @param addressesProvider Address of the MiniPool addresses provider.
     */
    function setMiniPoolAddressesProvider(address addressesProvider) external onlyOwner {
        _addressesProvider = IMiniPoolAddressesProvider(addressesProvider);
    }

    /**
     * @notice Sets the reward forwarder address.
     * @param forwarder Address of the new reward forwarder.
     */
    function setRewardForwarder(address forwarder) external onlyOwner {
        if (rewardForwarder != address(0)) {
            rewardForwarder = forwarder;
        } else {
            rewardForwarder = forwarder;
            for (uint256 i = 0; i < _totalTrackedMiniPools; i++) {
                address miniPool = _addressesProvider.getMiniPool(i);
                setDefaultForwarder(miniPool);
                address aToken6909 = _addressesProvider.getMiniPoolToAERC6909(miniPool);
                setDefaultForwarder(aToken6909);
            }
        }
    }
    /**
     * @notice Returns the authorized claimer address for a specific user.
     * @param user The address of the user to query.
     * @return The address of the authorized claimer for the given `user`.
     */

    function getClaimer(address user) external view override returns (address) {
        return _authorizedClaimers[user];
    }

    /**
     * @notice Sets an authorized claimer address for a specific user.
     * @param user The address of the user to set a claimer for.
     * @param caller The address to authorize as the claimer for the `user`.
     */
    function setClaimer(address user, address caller) external override onlyOwner {
        _authorizedClaimers[user] = caller;
        emit ClaimerSet(user, caller);
    }

    /**
     * @notice Configures the reward distribution parameters for multiple assets.
     * @dev Updates the total supply for each asset before configuring rewards.
     * @param config Array of reward configuration parameters for each asset.
     */
    function configureAssets(DistributionTypes.RewardsConfigInput[] memory config)
        external
        override
        onlyOwner
    {
        for (uint256 i = 0; i < config.length; i++) {
            config[i].totalSupply = IScaledBalanceToken(config[i].asset).scaledTotalSupply();
        }
        _configureAssets(config);
    }

    /**
     * @notice Handles reward distribution updates when user balances change.
     * @param user Address of the user.
     * @param totalSupply Total supply of the asset.
     * @param userBalance User's balance of the asset.
     */
    function handleAction(address user, uint256 totalSupply, uint256 userBalance)
        external
        override
    {
        _refreshMiniPoolData();
        // If user is an ERC6909 aToken, this will only be true for aTokens.
        if (_isAtokenERC6909[user] == true) {
            (uint256 aTokenID,,) =
                IAERC6909(user).getIdForUnderlying(IAToken(msg.sender).WRAPPER_ADDRESS());
            // For trancheATokens we calculate the total supply of the AERC6909 ID for the aTokenID.
            // We subtract the current balance.
<<<<<<< HEAD
            uint256 totalSupplyAsset = IAERC6909(user).totalSupply(assetID);
=======
            uint256 totalSupplyAsset = IAERC6909(user).scaledTotalSupply(aTokenID);
>>>>>>> f531f153
            uint256 diff = totalSupplyAsset - userBalance;
            _totalDiff[msg.sender] =
                _totalDiff[msg.sender] - lastReportedDiff[msg.sender][user] + diff;
            lastReportedDiff[msg.sender][user] = diff;
            userBalance = totalSupplyAsset;
        }
        _updateUserRewardsPerAssetInternal(
            msg.sender, user, userBalance, totalSupply + _totalDiff[msg.sender]
        );
    }

    /**
     * @notice Updates MiniPool data if new MiniPools have been added.
     */
    function _refreshMiniPoolData() internal {
        IMiniPoolAddressesProvider addressesProvider = _addressesProvider;

        if (address(addressesProvider) != address(0)) {
            uint256 totalTrackedMiniPools = _totalTrackedMiniPools;
            if (totalTrackedMiniPools != addressesProvider.getMiniPoolCount()) {
                for (
                    uint256 i = totalTrackedMiniPools; i < addressesProvider.getMiniPoolCount(); i++
                ) {
                    address miniPool = addressesProvider.getMiniPool(i);
                    _isMiniPool[miniPool] = true;
                    setDefaultForwarder(miniPool);
                    address aToken6909 = addressesProvider.getMiniPoolToAERC6909(miniPool);
                    _isAtokenERC6909[aToken6909] = true;
                    setDefaultForwarder(aToken6909);
                    totalTrackedMiniPools++;
                }
                _totalTrackedMiniPools = totalTrackedMiniPools;
            }
        }
    }

    /**
     * @notice Sets the default forwarder for a claimee.
     * @param claimee Address to set the forwarder for.
     */
    function setDefaultForwarder(address claimee) internal {
        if (rewardForwarder != address(0)) {
            _authorizedClaimers[claimee] = rewardForwarder;
            emit ClaimerSet(claimee, rewardForwarder);
        }
    }

    /// @inheritdoc IRewardsController
    function claimRewards(address[] calldata assets, uint256 amount, address to, address reward)
        external
        override
        returns (uint256)
    {
        require(to != address(0), "INVALID_TO_ADDRESS");
        return _claimRewards(assets, amount, msg.sender, msg.sender, to, reward);
    }

    /**
     * @notice Claims rewards on behalf of a user.
     * @param assets Array of asset addresses.
     * @param amount Amount of rewards to claim.
     * @param user Address of the user whose rewards are being claimed.
     * @param to Address to receive the rewards.
     * @param reward Address of the reward token.
     * @return Amount of rewards claimed.
     */
    function claimRewardsOnBehalf(
        address[] calldata assets,
        uint256 amount,
        address user,
        address to,
        address reward
    ) external override onlyAuthorizedClaimers(msg.sender, user) returns (uint256) {
        require(user != address(0), "INVALID_USER_ADDRESS");
        require(to != address(0), "INVALID_TO_ADDRESS");
        return _claimRewards(assets, amount, msg.sender, user, to, reward);
    }

    /**
     * @notice Claims rewards to self.
     * @param assets Array of asset addresses.
     * @param amount Amount of rewards to claim.
     * @param reward Address of the reward token.
     * @return Amount of rewards claimed.
     */
    function claimRewardsToSelf(address[] calldata assets, uint256 amount, address reward)
        external
        override
        returns (uint256)
    {
        return _claimRewards(assets, amount, msg.sender, msg.sender, msg.sender, reward);
    }
    /**
     * @notice Claims all rewards for multiple assets and sends them to a specified address.
     * @param assets Array of asset addresses to claim rewards from.
     * @param to Address that will receive the claimed rewards.
     * @return rewardTokens Array of reward token addresses that were claimed.
     * @return claimedAmounts Array of amounts that were claimed for each reward token.
     */

    function claimAllRewards(address[] calldata assets, address to)
        external
        override
        returns (address[] memory rewardTokens, uint256[] memory claimedAmounts)
    {
        require(to != address(0), "INVALID_TO_ADDRESS");
        return _claimAllRewards(assets, msg.sender, msg.sender, to);
    }

    /**
     * @notice Claims all rewards on behalf of a user for multiple assets.
     * @param assets Array of asset addresses to claim rewards from.
     * @param user Address of the user whose rewards are being claimed.
     * @param to Address that will receive the claimed rewards.
     * @return rewardTokens Array of reward token addresses that were claimed.
     * @return claimedAmounts Array of amounts that were claimed for each reward token.
     */
    function claimAllRewardsOnBehalf(address[] calldata assets, address user, address to)
        external
        override
        onlyAuthorizedClaimers(msg.sender, user)
        returns (address[] memory rewardTokens, uint256[] memory claimedAmounts)
    {
        require(user != address(0), "INVALID_USER_ADDRESS");
        require(to != address(0), "INVALID_TO_ADDRESS");
        return _claimAllRewards(assets, msg.sender, user, to);
    }

    /**
     * @notice Claims all rewards for multiple assets and sends them to the caller.
     * @param assets Array of asset addresses to claim rewards from.
     * @return rewardTokens Array of reward token addresses that were claimed.
     * @return claimedAmounts Array of amounts that were claimed for each reward token.
     */
    function claimAllRewardsToSelf(address[] calldata assets)
        external
        override
        returns (address[] memory rewardTokens, uint256[] memory claimedAmounts)
    {
        return _claimAllRewards(assets, msg.sender, msg.sender, msg.sender);
    }

    /**
     * @notice Gets user stake information for multiple assets.
     * @param assets Array of asset addresses.
     * @param user Address of the user.
     * @return userState Array of user asset input data.
     */
    function _getUserStake(address[] calldata assets, address user)
        internal
        view
        override
        returns (DistributionTypes.UserAssetInput[] memory userState)
    {
        userState = new DistributionTypes.UserAssetInput[](assets.length);
        for (uint256 i = 0; i < assets.length; i++) {
            userState[i].underlyingAsset = assets[i];
            (userState[i].userBalance, userState[i].totalSupply) =
                IScaledBalanceToken(assets[i]).getScaledUserBalanceAndSupply(user);
        }
        return userState;
    }

    /**
     * @notice Claims specific amount of rewards.
     * @param assets Array of asset addresses.
     * @param amount Amount of rewards to claim.
     * @param claimer Address of the claimer.
     * @param user Address of the user.
     * @param to Address to receive the rewards.
     * @param reward Address of the reward token.
     * @return Amount of rewards claimed.
     */
    function _claimRewards(
        address[] calldata assets,
        uint256 amount,
        address claimer,
        address user,
        address to,
        address reward
    ) internal returns (uint256) {
        if (amount == 0) {
            return 0;
        }
        uint256 unclaimedRewards = _usersUnclaimedRewards[user][reward];

        if (amount > unclaimedRewards) {
            _distributeRewards(user, _getUserStake(assets, user));
            unclaimedRewards = _usersUnclaimedRewards[user][reward];
        }

        if (unclaimedRewards == 0) {
            return 0;
        }

        uint256 amountToClaim = amount > unclaimedRewards ? unclaimedRewards : amount;
        _usersUnclaimedRewards[user][reward] = unclaimedRewards - amountToClaim; // Safe due to the previous line.

        _transferRewards(to, reward, amountToClaim);
        emit RewardsClaimed(user, reward, to, claimer, amountToClaim);

        return amountToClaim;
    }

    /**
     * @notice Claims all available rewards.
     * @param assets Array of asset addresses.
     * @param claimer Address of the claimer.
     * @param user Address of the user.
     * @param to Address to receive the rewards.
     * @return rewardTokens Array of reward token addresses.
     * @return claimedAmounts Array of claimed amounts.
     */
    function _claimAllRewards(address[] calldata assets, address claimer, address user, address to)
        internal
        returns (address[] memory rewardTokens, uint256[] memory claimedAmounts)
    {
        _distributeRewards(user, _getUserStake(assets, user));

        rewardTokens = new address[](_rewardTokens.length);
        claimedAmounts = new uint256[](_rewardTokens.length);

        for (uint256 i = 0; i < _rewardTokens.length; i++) {
            address reward = _rewardTokens[i];
            uint256 rewardAmount = _usersUnclaimedRewards[user][reward];

            rewardTokens[i] = reward;
            claimedAmounts[i] = rewardAmount;

            if (rewardAmount != 0) {
                _usersUnclaimedRewards[user][reward] = 0;
                _transferRewards(to, reward, rewardAmount);
                emit RewardsClaimed(user, reward, to, claimer, rewardAmount);
            }
        }
        return (rewardTokens, claimedAmounts);
    }

    /**
     * @notice Transfers rewards to a recipient.
     * @param to Address to receive the rewards.
     * @param reward Address of the reward token.
     * @param amount Amount of rewards to transfer.
     */
    function _transferRewards(address to, address reward, uint256 amount) internal {
        bool success = transferRewards(to, reward, amount);
        require(success == true, "TRANSFER_ERROR");
    }

    /**
     * @notice Virtual function to implement reward token transfer logic.
     * @param to Address to receive the rewards.
     * @param reward Address of the reward token.
     * @param amount Amount of rewards to transfer.
     * @return success Boolean indicating if transfer was successful.
     */
    function transferRewards(address to, address reward, uint256 amount)
        internal
        virtual
        returns (bool);
}<|MERGE_RESOLUTION|>--- conflicted
+++ resolved
@@ -136,11 +136,7 @@
                 IAERC6909(user).getIdForUnderlying(IAToken(msg.sender).WRAPPER_ADDRESS());
             // For trancheATokens we calculate the total supply of the AERC6909 ID for the aTokenID.
             // We subtract the current balance.
-<<<<<<< HEAD
-            uint256 totalSupplyAsset = IAERC6909(user).totalSupply(assetID);
-=======
-            uint256 totalSupplyAsset = IAERC6909(user).scaledTotalSupply(aTokenID);
->>>>>>> f531f153
+            uint256 totalSupplyAsset = IAERC6909(user).totalSupply(aTokenID);
             uint256 diff = totalSupplyAsset - userBalance;
             _totalDiff[msg.sender] =
                 _totalDiff[msg.sender] - lastReportedDiff[msg.sender][user] + diff;
